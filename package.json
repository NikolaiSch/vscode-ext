{
  "name": "trufflesuite-vscode",
  "displayName": "Trufflesuite for VSCode",
  "description": "Develop and deploy on the Ethereum Ecosystem with VSCode.",
  "publisher": "trufflesuite-csi",
  "preview": true,
  "icon": "images/TruffleLogo.png",
  "version": "2.1.0",
  "repository": {
    "type": "git",
    "url": "https://github.com/trufflesuite/vscode-ext"
  },
  "bugs": {
    "url": "https://github.com/trufflesuite/vscode-ext/issues"
  },
  "homepage": "https://github.com/trufflesuite/vscode-ext/blob/master/README.md",
  "license": "MIT",
  "engines": {
    "vscode": "^1.63.0"
  },
  "keywords": [
<<<<<<< HEAD
    "blockchain",
    "ethereum",
    "debugger",
    "debuggers",
    "snippet",
    "truffle",
    "solidity",
    "trufflesuite",
    "ganache",
    "ganache-cli",
    "evm"
  ],
  "categories": [
    "Extension Packs",
    "Programming Languages"
=======
    ""
>>>>>>> a7c87a56
  ],
  "categories": [],
  "aiKey": "INSERTAIKEY",
  "main": "./out/src/extension.js",
  "activationEvents": [
    "onView:Trufflesuite",
    "onCommand:trufflesuite.showWelcomePage",
    "onCommand:trufflesuite.refresh",
    "onCommand:contract.copyByteCode",
    "onCommand:contract.copyDeployedByteCode",
    "onCommand:contract.copyABI",
    "onCommand:truffle.createLocalUI",
    "onCommand:truffle.newSolidityProject",
    "onCommand:trufflesuite.buildContracts",
    "onCommand:trufflesuite.deployContracts",
    "onCommand:trufflesuite.connectProject",
    "onCommand:trufflesuite.copyRPCEndpointAddress",
    "onCommand:trufflesuite.createProject",
    "onCommand:trufflesuite.disconnectProject",
    "onCommand:extension.truffle.debugTransaction",
    "onCommand:openZeppelin.addCategory",
    "onCommand:trufflesuite.signInToInfuraAccount",
    "onCommand:trufflesuite.signOutOfInfuraAccount",
    "onCommand:trufflesuite.openAtAzurePortal",
    "onDebug"
  ],
  "contributes": {
    "configuration": {
      "title": "Trufflesuite for VSCode",
      "properties": {
        "trufflesuite.ignoreLongRunningTaskNotification": {
          "type": "boolean",
          "default": false,
          "description": "Disable notification on long running tasks."
        },
        "trufflesuite.openZeppelin.version": {
          "type": "string",
          "default": "2.5.0",
          "scope": "The latest Open Zeppelin version"
        },
        "trufflesuite.storageAccount.name": {
          "type": "string",
          "scope": "Storage Account name"
        },
        "trufflesuite.coreSDK": {
          "type": "string",
          "scope": "Core SDK for extensions backend",
          "default": "Truffle",
          "enum": [
            "Truffle",
            "OpenZeppelin"
          ]
        }
      }
    },
    "commands": [
      {
        "command": "trufflesuite.showWelcomePage",
        "title": "Show Welcome Page",
        "category": "Blockchain"
      },
      {
        "command": "trufflesuite.refresh",
        "title": "Refresh",
        "category": "Blockchain",
        "icon": {
          "light": "resources/light/refresh.svg",
          "dark": "resources/dark/refresh.svg"
        }
      },
      {
        "command": "contract.copyByteCode",
        "title": "Copy Constructor Bytecode",
        "category": "Blockchain"
      },
      {
        "command": "contract.copyDeployedByteCode",
        "title": "Copy Transaction Bytecode",
        "category": "Blockchain"
      },
      {
        "command": "contract.copyABI",
        "title": "Copy Contract ABI",
        "category": "Blockchain"
      },
      {
        "command": "truffle.newSolidityProject",
        "title": "New Solidity Project",
        "category": "Blockchain"
      },
      {
        "command": "trufflesuite.buildContracts",
        "title": "Build Contracts",
        "category": "Blockchain"
      },
      {
        "command": "trufflesuite.deployContracts",
        "title": "Deploy Contracts",
        "category": "Blockchain"
      },
      {
        "command": "trufflesuite.connectProject",
        "title": "Connect to network",
        "category": "Blockchain"
      },
      {
        "command": "trufflesuite.copyRPCEndpointAddress",
        "title": "Copy RPC Endpoint Address",
        "category": "Blockchain"
      },
      {
        "command": "trufflesuite.createProject",
        "title": "Create a new network",
        "category": "Blockchain"
      },
      {
        "command": "trufflesuite.disconnectProject",
        "title": "Disconnect",
        "category": "Blockchain"
      },
      {
        "command": "trufflesuite.startGanacheServer",
        "title": "Start Ganache Server",
        "category": "Blockchain"
      },
      {
        "command": "trufflesuite.stopGanacheServer",
        "title": "Stop Ganache Server",
        "category": "Blockchain"
      },
      {
        "command": "trufflesuite.signInToInfuraAccount",
        "title": "Sign in to Infura account",
        "category": "Blockchain"
      },
      {
        "command": "trufflesuite.signOutOfInfuraAccount",
        "title": "Sign out of Infura account",
        "category": "Blockchain"
      },
      {
        "command": "extension.truffle.debugTransaction",
        "title": "Debug Transaction",
        "category": "Blockchain"
      },
      {
        "command": "trufflesuite.getPrivateKey",
        "title": "Retrieve private key",
        "category": "Blockchain"
      },
      {
        "command": "openZeppelin.addCategory",
        "title": "Add contracts from OpenZeppelin",
        "category": "Blockchain"
      },
      {
        "command": "trufflesuite.openAtAzurePortal",
        "title": "Open at Azure Portal",
        "category": "Blockchain"
      },
      {
        "command": "trufflesuite.showWelcomePage",
        "title": "Show Welcome Page",
        "category": "Truffle"
      },
      {
        "command": "trufflesuite.refresh",
        "title": "Refresh",
        "category": "Truffle",
        "icon": {
          "light": "resources/light/refresh.svg",
          "dark": "resources/dark/refresh.svg"
        }
      },
      {
        "command": "contract.copyByteCode",
        "title": "Copy Constructor Bytecode",
        "category": "Truffle"
      },
      {
        "command": "contract.copyDeployedByteCode",
        "title": "Copy Transaction Bytecode",
        "category": "Truffle"
      },
      {
        "command": "contract.copyABI",
        "title": "Copy Contract ABI",
        "category": "Truffle"
      },
      {
        "command": "truffle.newSolidityProject",
        "title": "New Solidity Project",
        "category": "Truffle"
      },
      {
        "command": "trufflesuite.buildContracts",
        "title": "Build Contracts",
        "category": "Truffle"
      },
      {
        "command": "trufflesuite.deployContracts",
        "title": "Deploy Contracts",
        "category": "Truffle"
      },
      {
        "command": "trufflesuite.connectProject",
        "title": "Connect to network",
        "category": "Truffle"
      },
      {
        "command": "trufflesuite.copyRPCEndpointAddress",
        "title": "Copy RPC Endpoint Address",
        "category": "Truffle"
      },
      {
        "command": "trufflesuite.createProject",
        "title": "Create a new network",
        "category": "Truffle"
      },
      {
        "command": "trufflesuite.disconnectProject",
        "title": "Disconnect",
        "category": "Truffle"
      },
      {
        "command": "trufflesuite.startGanacheServer",
        "title": "Start Ganache Server",
        "category": "Truffle"
      },
      {
        "command": "trufflesuite.stopGanacheServer",
        "title": "Stop Ganache Server",
        "category": "Truffle"
      },
      {
        "command": "trufflesuite.signInToInfuraAccount",
        "title": "Sign in to Infura account",
        "category": "Truffle"
      },
      {
        "command": "trufflesuite.signOutOfInfuraAccount",
        "title": "Sign out of Infura account",
        "category": "Truffle"
      },
      {
        "command": "extension.truffle.debugTransaction",
        "title": "Debug Transaction",
        "category": "Truffle"
      },
      {
        "command": "trufflesuite.getPrivateKey",
        "title": "Retrieve private key",
        "category": "Truffle"
      },
      {
        "command": "trufflesuite.openAtAzurePortal",
        "title": "Open at Azure Portal",
        "category": "Truffle"
      }
    ],
    "breakpoints": [
      {
        "language": "solidity"
      },
      {
        "language": "sol"
      }
    ],
    "menus": {
      "commandPalette": [
        {
          "when": "false",
          "command": "trufflesuite.refresh"
        },
        {
          "when": "false",
          "command": "trufflesuite.copyRPCEndpointAddress"
        },
        {
          "when": "false",
          "command": "trufflesuite.disconnectProject"
        },
        {
          "when": "false",
          "command": "contract.copyByteCode"
        },
        {
          "when": "false",
          "command": "contract.copyDeployedByteCode"
        },
        {
          "when": "false",
          "command": "contract.copyABI"
        },
        {
          "when": "trufflesuite:isWorkspaceOpen",
          "command": "trufflesuite.buildContracts"
        },
        {
          "when": "trufflesuite:isWorkspaceOpen",
          "command": "trufflesuite.deployContracts"
        },
        {
          "when": "false",
          "command": "openZeppelin.addCategory"
        },
        {
          "when": "false",
          "command": "trufflesuite.openAtAzurePortal"
        }
      ],
      "view/title": [
        {
          "command": "trufflesuite.showWelcomePage",
          "when": "view == Trufflesuite"
        },
        {
          "command": "trufflesuite.createProject",
          "when": "view == Trufflesuite"
        },
        {
          "command": "trufflesuite.connectProject",
          "when": "view == Trufflesuite"
        },
        {
          "command": "trufflesuite.refresh",
          "when": "view == Trufflesuite",
          "group": "navigation"
        }
      ],
      "view/item/context": [
        {
          "command": "trufflesuite.disconnectProject",
          "when": "view == Trufflesuite && viewItem == project",
          "group": "truffleSuite-0@0"
        },
        {
          "command": "trufflesuite.startGanacheServer",
          "when": "view == Trufflesuite && viewItem == localproject",
          "group": "truffleSuite-1@0"
        },
        {
          "command": "trufflesuite.stopGanacheServer",
          "when": "view == Trufflesuite && viewItem == localproject",
          "group": "truffleSuite-1@1"
        },
        {
          "command": "trufflesuite.disconnectProject",
          "when": "view == Trufflesuite && viewItem == localproject",
          "group": "truffleSuite-0@0"
        },
        {
          "command": "trufflesuite.disconnectProject",
          "when": "view == Trufflesuite && viewItem == bdmproject",
          "group": "truffleSuite-0@0"
        },
        {
          "command": "trufflesuite.copyRPCEndpointAddress",
          "when": "view == Trufflesuite && viewItem == network",
          "group": "truffleSuite-0@0"
        },
        {
          "command": "trufflesuite.copyRPCEndpointAddress",
          "when": "view == Trufflesuite && viewItem == localnetwork",
          "group": "truffleSuite-0@0"
        },
        {
          "command": "trufflesuite.openAtAzurePortal",
          "when": "view == Trufflesuite && viewItem == input",
          "group": "truffleSuite-0@0"
        },
        {
          "command": "trufflesuite.openAtAzurePortal",
          "when": "view == Trufflesuite && viewItem == output",
          "group": "truffleSuite-0@0"
        }
      ],
      "explorer/context": [
        {
          "when": "resourceLangId == solidity",
          "command": "trufflesuite.buildContracts",
          "group": "8_buildContractGroup"
        },
        {
          "when": "resourceLangId == json",
          "command": "trufflesuite.deployContracts",
          "group": "8_buildContractGroup"
        },
        {
          "when": "resourceLangId == solidity",
          "command": "trufflesuite.deployContracts",
          "group": "8_buildContractGroup"
        },
        {
          "when": "resourceLangId == json",
          "command": "contract.copyByteCode",
          "group": "9_copyFromContractGroup"
        },
        {
          "when": "resourceLangId == json",
          "command": "contract.copyDeployedByteCode",
          "group": "9_copyFromContractGroup"
        },
        {
          "when": "resourceLangId == json",
          "command": "contract.copyABI",
          "group": "9_copyFromContractGroup"
        },
        {
          "when": "resourceLangId == solidity",
          "command": "openZeppelin.addCategory",
          "group": "8_buildContractGroup"
        }
      ]
    },
    "views": {
      "explorer": [
        {
          "id": "Trufflesuite",
          "name": "Blockchain Networks"
        }
      ],
      "debug": [
        {
          "id": "InstructionView",
          "name": "Instructions"
        }
       ]
      },
      "debuggers": [
        {
          "type": "truffle",
          "label": "Truffle Debugger",
          "program": "./out/src/debugger.js",
          "runtime": "node",
          "configurationAttributes": {
            "launch": {
              "required": [],
              "properties": {
                "stopOnEntry": {
                  "type": "boolean",
                  "description": "Automatically stop after launch.",
                  "default": true
                },
                "trace": {
                  "type": "boolean",
                  "description": "Enable logging of the Debug Adapter Protocol.",
                  "default": true
                },
                "txHash": {
                  "type": "string",
                  "description": "Transaction hash to debug",
                  "default": "0x"
                },
                "files": {
                  "type": "string[]",
                  "description": "Array of file paths of solidity files to debug",
                  "default": []
                },
                "workingDirectory": {
                  "type": "string",
                  "description": "Directory of truffle project",
                  "default": "${workspaceFolder}"
                },
                "providerUrl": {
                  "type": "string",
                  "description": "URL of provider",
                  "default": "http://127.0.0.1:8545"
                }
              }
            }
          },
          "initialConfigurations": [
            {
              "type": "truffle",
              "request": "launch",
              "name": "Debug Transaction with Truffle",
              "stopOnEntry": false,
              "txHash": "0x",
              "files": [],
              "workingDirectory": "${workspaceFolder}",
              "providerUrl": "http://127.0.0.1:8545"
            }
          ],
          "configurationSnippets": [
            {
              "label": "Truffle Debugger: Launch",
              "description": "Runs the Truffle debugger (truffle) and attaches to a TestRPC instance",
              "body": {
                "type": "truffle",
                "request": "launch",
                "name": "Debug Transaction with Truffle",
                "stopOnEntry": false,
                "txHash": "0x",
                "files": [],
                "workingDirectory": "^\"\\${workspaceFolder}/",
                "providerUrl": "http://127.0.0.1:8545"
              }
            }
          ],
          "variables": {}
        }
      ]
  },
  "scripts": {
    "package": "npx vsce package",
    "publish": "npx vsce publish",
    "vscode:prepublish": "npm i && npm run webpack:prod",
    "compile": "npm run clean && tsc -p ./",
    "compile:webpack": "npm run clean && tsc -p ./ && npm run webpack:dev",
    "webpack:dev": "webpack --config webpack.dev.js",
    "webpack:prod": "webpack --config webpack.prod.js",
    "watch:webpack": "webpack --watch --config webpack.dev.js",
    "copyFiles": "copyfiles -V -f ./src/debugAdapter/web3ProviderResolver.js ./src/helpers/checkTruffleConfigTemplate.js ./out/src/ ",
    "watch:tsc": "tsc-watch --onCompilationComplete \"npm run copyFiles\" ",
    "watch": "npm run watch:tsc",
    "prettier:fix": "prettier --write .",
    "eslint": "eslint -c .eslintrc.js --ext .ts src/**/*.ts test/**/*.ts",
    "version": "tsc -v",
    "test": "npm run compile && node ./out/test/runTest",
    "clean": "npx rimraf -- ./out/*"
  },
  "devDependencies": {
    "@types/big.js": "^6.1.2",
    "@types/copy-webpack-plugin": "^8.0.1",
    "@types/download": "^6.2.4",
    "@types/estree": "^0.0.39",
    "@types/fs-extra": "^7.0.0",
    "@types/glob": "^7.1.1",
    "@types/hdkey": "^0.7.0",
    "@types/istanbul": "^0.4.30",
    "@types/mocha": "^5.2.7",
    "@types/request": "^2.48.1",
    "@types/request-promise": "^4.1.44",
    "@types/rewire": "^2.5.28",
    "@types/semver": "^6.0.0",
    "@types/sinon": "^7.0.11",
    "@types/source-map": "^0.5.2",
    "@types/uuid": "^3.4.4",
    "@types/vscode": "1.39.0",
    "@typescript-eslint/eslint-plugin": "^5.3.1",
    "@typescript-eslint/parser": "^5.3.1",
    "copyfiles": "^2.4.1",
    "copy-webpack-plugin": "^10.0.0",
    "decache": "^4.5.1",
    "eslint": "^8.2.0",
    "eslint-config-prettier": "8.3.0",
    "eslint-plugin-import": "^2.25.3",
    "eslint-plugin-jsdoc": "^37.0.3",
    "eslint-plugin-prefer-arrow": "^1.2.3",
    "eslint-plugin-prettier": "^4.0.0",
    "glob": "^7.1.4",
    "husky": "^2.4.0",
    "istanbul": "^0.4.5",
    "lint-staged": "^8.2.0",
    "mocha": "^6.2.0",
    "prettier": "2.4.1",
    "remap-istanbul": "^0.13.0",
    "rewire": "^4.0.1",
    "sinon": "^7.3.2",
    "truffle": "^5.4.22",
    "ts-loader": "7.0.2",
    "tsc-watch": "^4.5.0",
    "typescript": "3.8.3",
    "vscode-debugadapter": "^1.33.0",
    "vscode-debugprotocol": "^1.33.0",
    "vscode-test": "^1.2.0",
    "webpack": "5.64.4",
    "webpack-cli": "4.9.1",
    "webpack-merge": "^5.8.0"
  },
  "dependencies": {
    "abi-decoder": "^2.4.0",
    "acorn": "^6.1.1",
    "acorn-walk": "^6.1.1",
    "astring": "^1.7.5",
    "azure-arm-resource": "^7.3.0",
    "bip39": "^3.0.1",
    "download": "^7.1.0",
    "fs-extra": "^7.0.1",
    "hdkey": "^1.1.1",
    "ms-rest": "^2.5.0",
    "ms-rest-azure": "^2.6.0",
    "open": "^6.4.0",
    "request": "^2.88.0",
    "request-promise": "^4.2.4",
    "semver": "^6.0.0",
    "solidity-parser-antlr": "^0.4.11",
    "@truffle/codec": "^0.11.22",
    "@truffle/compile-solidity": "^6.0.8",
    "@truffle/debug-utils": "^6.0.4",
    "@truffle/debugger": "^9.2.11",
    "@truffle/resolver": "^8.0.2",
    "ts-node": "^10.4.0",
    "uuid": "^3.3.2",
    "vscode-azureextensionui": "^0.29.12",
    "vscode-extension-telemetry": "^0.1.1",
    "web3": "1.5.3"
  },
  "extensionDependencies": [
    "JuanBlanco.solidity",
    "ms-vscode.azure-account"
  ],
  "husky": {
    "hooks": {
      "pre-commit": "lint-staged && npm run compile"
    }
  },
  "lint-staged": {
    "*.ts": [
      "eslint -c .eslintrc.js --ext .ts src/**/*.ts test/**/*.ts",
      "prettier --write",
      "git add"
    ]
  }
}<|MERGE_RESOLUTION|>--- conflicted
+++ resolved
@@ -19,7 +19,6 @@
     "vscode": "^1.63.0"
   },
   "keywords": [
-<<<<<<< HEAD
     "blockchain",
     "ethereum",
     "debugger",
@@ -35,9 +34,6 @@
   "categories": [
     "Extension Packs",
     "Programming Languages"
-=======
-    ""
->>>>>>> a7c87a56
   ],
   "categories": [],
   "aiKey": "INSERTAIKEY",
