{
	"name": "truffle-vscode",
	"displayName": "Truffle for VS Code",
	"description": "Build, debug and deploy smart contracts on Ethereum and EVM-compatible blockchains.",
	"publisher": "trufflesuite-csi",
	"preview": true,
	"icon": "images/TruffleLogo.png",
	"version": "2.2.3",
	"repository": {
		"type": "git",
		"url": "https://github.com/trufflesuite/vscode-ext"
	},
	"bugs": {
		"url": "https://github.com/trufflesuite/vscode-ext/issues"
	},
	"homepage": "https://github.com/trufflesuite/vscode-ext/blob/master/README.md",
	"license": "MIT",
	"engines": {
		"vscode": "^1.63.0"
	},
	"keywords": [
		"blockchain",
		"solidity",
		"truffle",
		"ethereum",
		"evm",
		"debugger",
		"compiler",
		"ganache",
		"infura"
	],
	"categories": [
		"Extension Packs",
		"Programming Languages"
	],
	"aiKey": "INSERTAIKEY",
	"main": "./out/src/extension.js",
	"activationEvents": [
		"onView:truffle-vscode.truffle",
		"onCommand:truffle-vscode.showWelcomePage",
		"onCommand:truffle-vscode.refresh",
		"onCommand:truffle-contract.copyByteCode",
		"onCommand:truffle-contract.copyDeployedByteCode",
		"onCommand:truffle-contract.copyABI",
		"onCommand:truffle-vscode.createLocalUI",
		"onCommand:truffle-vscode.newSolidityProject",
		"onCommand:truffle-vscode.buildContracts",
		"onCommand:truffle-vscode.deployContracts",
		"onCommand:truffle-vscode.connectProject",
		"onCommand:truffle-vscode.copyRPCEndpointAddress",
		"onCommand:truffle-vscode.createProject",
		"onCommand:truffle-vscode.disconnectProject",
		"onCommand:truffle-vscode.debugTransaction",
		"onCommand:truffle-vscode.signInToInfuraAccount",
		"onCommand:truffle-vscode.signOutOfInfuraAccount",
		"onCommand:truffle-vscode.openAtAzurePortal",
		"onCommand:truffle-vscode.startGanacheServer",
		"onCommand:truffle-vscode.stopGanacheServer",
		"onDebug"
	],
	"contributes": {
		"configuration": {
			"title": "Truffle for VSCode",
			"properties": {
				"truffle-vscode.ignoreLongRunningTaskNotification": {
					"type": "boolean",
					"default": false,
					"description": "Disable notification on long running tasks."
				},
				"truffle-vscode.storageAccount.name": {
					"type": "string",
					"scope": "Storage Account name"
				},
				"truffle-vscode.coreSDK": {
					"type": "string",
					"scope": "Core SDK for extensions backend",
					"default": "Truffle",
					"enum": [
						"Truffle"
					]
				}
			}
		},
		"commands": [
			{
				"command": "truffle-vscode.showWelcomePage",
				"title": "Show Welcome Page",
				"category": "Blockchain"
			},
			{
				"command": "truffle-vscode.refresh",
				"title": "Refresh",
				"category": "Blockchain",
				"icon": {
					"light": "resources/light/refresh.svg",
					"dark": "resources/dark/refresh.svg"
				}
			},
			{
				"command": "truffle-contract.copyByteCode",
				"title": "Copy Constructor Bytecode",
				"category": "Blockchain"
			},
			{
				"command": "truffle-contract.copyDeployedByteCode",
				"title": "Copy Transaction Bytecode",
				"category": "Blockchain"
			},
			{
				"command": "truffle-contract.copyABI",
				"title": "Copy Contract ABI",
				"category": "Blockchain"
			},
			{
				"command": "truffle-vscode.newSolidityProject",
				"title": "New Solidity Project",
				"category": "Blockchain"
			},
			{
				"command": "truffle-vscode.buildContracts",
				"title": "Build Contracts",
				"category": "Blockchain"
			},
			{
				"command": "truffle-vscode.deployContracts",
				"title": "Deploy Contracts",
				"category": "Blockchain"
			},
			{
				"command": "truffle-vscode.connectProject",
				"title": "Connect to network",
				"category": "Blockchain"
			},
			{
				"command": "truffle-vscode.copyRPCEndpointAddress",
				"title": "Copy RPC Endpoint Address",
				"category": "Blockchain"
			},
			{
				"command": "truffle-vscode.createProject",
				"title": "Create a new network",
				"category": "Blockchain"
			},
			{
				"command": "truffle-vscode.disconnectProject",
				"title": "Disconnect",
				"category": "Blockchain"
			},
			{
				"command": "truffle-vscode.startGanacheServer",
				"title": "Start Ganache",
				"category": "Blockchain"
			},
			{
				"command": "truffle-vscode.stopGanacheServer",
				"title": "Stop Ganache",
				"category": "Blockchain"
			},
			{
				"command": "truffle-vscode.restartGanacheServer",
				"title": "Restart Ganache",
				"category": "Blockchain"
			},
			{
				"command": "truffle-vscode.signInToInfuraAccount",
				"title": "Sign in to Infura account",
				"category": "Blockchain"
			},
			{
				"command": "truffle-vscode.signOutOfInfuraAccount",
				"title": "Sign out of Infura account",
				"category": "Blockchain"
			},
			{
				"command": "truffle-vscode.debugTransaction",
				"title": "Debug Transaction",
				"category": "Blockchain"
			},
			{
				"command": "truffle-vscode.getPrivateKey",
				"title": "Retrieve private key",
				"category": "Blockchain"
			},
			{
				"command": "truffle-vscode.openAtAzurePortal",
				"title": "Open at Azure Portal",
				"category": "Blockchain"
			},
			{
<<<<<<< HEAD
=======
				"command": "truffle-vscode.checkForConnection",
				"title": "Check network connection",
				"category": "Blockchain"
			},
			{
>>>>>>> f307a909
				"command": "truffle-vscode.showWelcomePage",
				"title": "Show Welcome Page",
				"category": "Truffle"
			},
			{
				"command": "truffle-vscode.refresh",
				"title": "Refresh",
				"category": "Truffle",
				"icon": {
					"light": "resources/light/refresh.svg",
					"dark": "resources/dark/refresh.svg"
				}
			},
			{
				"command": "truffle-contract.copyByteCode",
				"title": "Copy Constructor Bytecode",
				"category": "Truffle"
			},
			{
				"command": "truffle-contract.copyDeployedByteCode",
				"title": "Copy Transaction Bytecode",
				"category": "Truffle"
			},
			{
				"command": "truffle-contract.copyABI",
				"title": "Copy Contract ABI",
				"category": "Truffle"
			},
			{
				"command": "truffle-vscode.newSolidityProject",
				"title": "New Solidity Project",
				"category": "Truffle"
			},
			{
				"command": "truffle-vscode.buildContracts",
				"title": "Build Contracts",
				"category": "Truffle"
			},
			{
				"command": "truffle-vscode.deployContracts",
				"title": "Deploy Contracts",
				"category": "Truffle"
			},
			{
				"command": "truffle-vscode.connectProject",
				"title": "Connect to network",
				"category": "Truffle"
			},
			{
				"command": "truffle-vscode.copyRPCEndpointAddress",
				"title": "Copy RPC Endpoint Address",
				"category": "Truffle"
			},
			{
				"command": "truffle-vscode.createProject",
				"title": "Create a new network",
				"category": "Truffle"
			},
			{
				"command": "truffle-vscode.disconnectProject",
				"title": "Disconnect",
				"category": "Truffle"
			},
			{
				"command": "truffle-vscode.startGanacheServer",
				"title": "Start Ganache",
				"category": "Truffle"
			},
			{
				"command": "truffle-vscode.stopGanacheServer",
				"title": "Stop Ganache",
				"category": "Truffle"
			},
			{
				"command": "truffle-vscode.restartGanacheServer",
				"title": "Restart Ganache",
				"category": "Truffle"
			},
			{
				"command": "truffle-vscode.signInToInfuraAccount",
				"title": "Sign in to Infura account",
				"category": "Truffle"
			},
			{
				"command": "truffle-vscode.signOutOfInfuraAccount",
				"title": "Sign out of Infura account",
				"category": "Truffle"
			},
			{
				"command": "truffle-vscode.debugTransaction",
				"title": "Debug Transaction",
				"category": "Truffle"
			},
			{
				"command": "truffle-vscode.getPrivateKey",
				"title": "Retrieve private key",
				"category": "Truffle"
			},
			{
				"command": "truffle-vscode.openAtAzurePortal",
				"title": "Open at Azure Portal",
				"category": "Truffle"
			}
		],
		"breakpoints": [
			{
				"language": "solidity"
			},
			{
				"language": "sol"
			}
		],
		"menus": {
			"commandPalette": [
				{
					"when": "false",
					"command": "truffle-vscode.refresh"
				},
				{
					"when": "false",
					"command": "truffle-vscode.copyRPCEndpointAddress"
				},
				{
					"when": "false",
					"command": "truffle-vscode.disconnectProject"
				},
				{
					"when": "false",
					"command": "truffle-contract.copyByteCode"
				},
				{
					"when": "false",
					"command": "truffle-contract.copyDeployedByteCode"
				},
				{
					"when": "false",
					"command": "truffle-contract.copyABI"
				},
				{
					"when": "truffle-vscode:isWorkspaceOpen",
					"command": "truffle-vscode.buildContracts"
				},
				{
					"when": "truffle-vscode:isWorkspaceOpen",
					"command": "truffle-vscode.deployContracts"
				},
				{
					"when": "false",
					"command": "truffle-vscode.openAtAzurePortal"
				}
			],
			"view/title": [
				{
					"command": "truffle-vscode.showWelcomePage",
					"when": "view == truffle-vscode.truffle"
				},
				{
					"command": "truffle-vscode.createProject",
					"when": "view == truffle-vscode.truffle"
				},
				{
					"command": "truffle-vscode.connectProject",
					"when": "view == truffle-vscode.truffle"
				},
				{
					"command": "truffle-vscode.refresh",
					"when": "view == truffle-vscode.truffle",
					"group": "navigation"
				}
			],
			"view/item/context": [
				{
					"command": "truffle-vscode.disconnectProject",
					"when": "view == truffle-vscode.truffle && viewItem == project",
					"group": "truffle-0@0"
				},
				{
					"command": "truffle-vscode.startGanacheServer",
					"when": "view == truffle-vscode.truffle && viewItem == localproject",
					"group": "truffle-1@0"
				},
				{
					"command": "truffle-vscode.stopGanacheServer",
					"when": "view == truffle-vscode.truffle && viewItem == localproject",
					"group": "truffle-1@1"
				},
				{
					"command": "truffle-vscode.restartGanacheServer",
					"when": "view == truffle-vscode.truffle && viewItem == localproject",
					"group": "truffle-1@2"
				},
				{
					"command": "truffle-vscode.disconnectProject",
					"when": "view == truffle-vscode.truffle && viewItem == localproject",
					"group": "truffle-0@0"
				},
				{
					"command": "truffle-vscode.disconnectProject",
					"when": "view == truffle-vscode.truffle && viewItem == bdmproject",
					"group": "truffle-0@0"
				},
				{
					"command": "truffle-vscode.copyRPCEndpointAddress",
					"when": "view == truffle-vscode.truffle && viewItem == network",
					"group": "truffle-0@0"
				},
				{
					"command": "truffle-vscode.copyRPCEndpointAddress",
					"when": "view == truffle-vscode.truffle && viewItem == localnetwork",
					"group": "truffle-0@0"
				},
				{
					"command": "truffle-vscode.openAtAzurePortal",
					"when": "view == truffle-vscode.truffle && viewItem == input",
					"group": "truffle-0@0"
				},
				{
					"command": "truffle-vscode.openAtAzurePortal",
					"when": "view == truffle-vscode.truffle && viewItem == output",
					"group": "truffle-0@0"
<<<<<<< HEAD
=======
				},
				{
					"command": "truffle-vscode.disconnectProject",
					"when": "view == truffle-vscode.truffle && viewItem == genericproject",
					"group": "truffle-0@0"
				},
				{
					"command": "truffle-vscode.checkForConnection",
					"when": "view == truffle-vscode.truffle && viewItem == genericproject",
					"group": "truffle-1@0"
>>>>>>> f307a909
				}
			],
			"explorer/context": [
				{
					"when": "resourceLangId == solidity",
					"command": "truffle-vscode.buildContracts",
					"group": "8_buildContractGroup"
				},
				{
					"when": "resourceLangId == json",
					"command": "truffle-vscode.deployContracts",
					"group": "8_buildContractGroup"
				},
				{
					"when": "resourceLangId == solidity",
					"command": "truffle-vscode.deployContracts",
					"group": "8_buildContractGroup"
				},
				{
					"when": "resourceLangId == json",
					"command": "truffle-contract.copyByteCode",
					"group": "9_copyFromContractGroup"
				},
				{
					"when": "resourceLangId == json",
					"command": "truffle-contract.copyDeployedByteCode",
					"group": "9_copyFromContractGroup"
				},
				{
					"when": "resourceLangId == json",
					"command": "truffle-contract.copyABI",
					"group": "9_copyFromContractGroup"
				}
			]
		},
		"views": {
			"explorer": [
				{
					"id": "truffle-vscode.truffle",
					"name": "Truffle - Networks"
				}
			],
			"debug": [
				{
					"id": "truffle-vscode.InstructionView",
					"name": "Truffle - Instructions"
				}
			]
		},
		"debuggers": [
			{
				"type": "truffle",
				"label": "Truffle - Debugger",
				"program": "./out/src/debugger.js",
				"runtime": "node",
				"configurationAttributes": {
					"launch": {
						"required": [],
						"properties": {
							"stopOnEntry": {
								"type": "boolean",
								"description": "Automatically stop after launch.",
								"default": true
							},
							"trace": {
								"type": "boolean",
								"description": "Enable logging of the Debug Adapter Protocol.",
								"default": true
							},
							"txHash": {
								"type": "string",
								"description": "Transaction hash to debug",
								"default": "0x"
							},
							"files": {
								"type": "string[]",
								"description": "Array of file paths of solidity files to debug",
								"default": []
							},
							"workingDirectory": {
								"type": "string",
								"description": "Directory of truffle project",
								"default": "${workspaceFolder}"
							},
							"providerUrl": {
								"type": "string",
								"description": "URL of provider",
								"default": "http://127.0.0.1:8545"
							}
						}
					}
				},
				"initialConfigurations": [
					{
						"type": "truffle",
						"request": "launch",
						"name": "Truffle - Debug Transaction",
						"stopOnEntry": false,
						"txHash": "0x",
						"files": [],
						"workingDirectory": "${workspaceFolder}",
						"providerUrl": "http://127.0.0.1:8545"
					}
				],
				"configurationSnippets": [
					{
						"label": "Truffle - Debugger Launch",
						"description": "Runs the Truffle debugger (truffle) and attaches to a TestRPC instance",
						"body": {
							"type": "truffle",
							"request": "launch",
							"name": "Debug Transaction with Truffle",
							"stopOnEntry": false,
							"txHash": "0x",
							"files": [],
							"workingDirectory": "^\"\\${workspaceFolder}/",
							"providerUrl": "http://127.0.0.1:8545"
						}
					}
				],
				"variables": {}
			}
		]
	},
	"scripts": {
		"package": "npx vsce package",
		"publish": "npx vsce publish",
		"vscode:prepublish": "npm i && npm run webpack:prod",
		"compile": "npm run clean && tsc -p ./",
		"compile:webpack": "npm run clean && tsc -p ./ && npm run webpack:dev",
		"webpack:dev": "webpack --config webpack.dev.js",
		"webpack:prod": "webpack --config webpack.prod.js",
		"watch:webpack": "webpack --watch --config webpack.dev.js",
		"copyFiles": "copyfiles -V -f ./src/debugAdapter/web3ProviderResolver.js ./src/helpers/checkTruffleConfigTemplate.js ./out/src/ ",
		"watch:tsc": "tsc-watch --onCompilationComplete \"npm run copyFiles\" ",
		"watch": "npm run watch:tsc",
		"prettier:fix": "prettier --write .",
		"eslint": "eslint -c .eslintrc.js --ext .ts src/**/*.ts test/**/*.ts",
		"version": "tsc -v",
		"test": "npm run compile && node ./out/test/runTest",
		"clean": "npx rimraf -- ./out/*"
	},
	"devDependencies": {
		"@types/big.js": "^6.1.2",
		"@types/copy-webpack-plugin": "^8.0.1",
		"@types/download": "^6.2.4",
		"@types/estree": "^0.0.39",
		"@types/fs-extra": "^7.0.0",
		"@types/glob": "^7.1.1",
		"@types/hdkey": "^0.7.0",
		"@types/istanbul": "^0.4.30",
		"@types/lodash": "4.14.178",
		"@types/mocha": "^5.2.7",
		"@types/request": "^2.48.1",
		"@types/request-promise": "^4.1.44",
		"@types/rewire": "^2.5.28",
		"@types/semver": "^6.0.0",
		"@types/sinon": "^7.0.11",
		"@types/source-map": "^0.5.2",
		"@types/uuid": "^3.4.4",
		"@types/vscode": "1.39.0",
		"@typescript-eslint/eslint-plugin": "^5.3.1",
		"@typescript-eslint/parser": "^5.3.1",
<<<<<<< HEAD
		"copy-webpack-plugin": "^10.0.0",
		"copyfiles": "^2.4.1",
=======
		"copyfiles": "^2.4.1",
		"copy-webpack-plugin": "^10.0.0",
>>>>>>> f307a909
		"decache": "^4.5.1",
		"eslint": "^8.2.0",
		"eslint-config-prettier": "8.3.0",
		"eslint-plugin-import": "^2.25.3",
		"eslint-plugin-jsdoc": "^37.0.3",
		"eslint-plugin-prefer-arrow": "^1.2.3",
		"eslint-plugin-prettier": "^4.0.0",
		"glob": "^7.1.4",
		"husky": "^2.4.0",
		"istanbul": "^0.4.5",
		"lint-staged": "^8.2.0",
		"mocha": "^6.2.0",
		"prettier": "2.4.1",
		"remap-istanbul": "^0.13.0",
		"rewire": "^4.0.1",
		"sinon": "^7.3.2",
		"truffle": "^5.4.22",
		"ts-loader": "7.0.2",
		"tsc-watch": "^4.5.0",
		"typescript": "3.8.3",
		"vscode-debugadapter": "^1.33.0",
		"vscode-debugprotocol": "^1.33.0",
		"vscode-test": "^1.2.0",
		"webpack": "5.64.4",
		"webpack-cli": "4.9.1",
		"webpack-merge": "^5.8.0"
	},
	"dependencies": {
<<<<<<< HEAD
		"@truffle/codec": "^0.12.8",
		"@truffle/compile-solidity": "^6.0.8",
		"@truffle/debug-utils": "^6.0.4",
		"@truffle/debugger": "^10.0.5",
		"@truffle/resolver": "^8.0.2",
=======
>>>>>>> f307a909
		"abi-decoder": "^2.4.0",
		"acorn": "^6.1.1",
		"acorn-walk": "^6.1.1",
		"astring": "^1.7.5",
		"azure-arm-resource": "^7.3.0",
		"bip39": "^3.0.1",
		"download": "^7.1.0",
		"fs-extra": "^7.0.1",
		"hdkey": "^1.1.1",
		"lodash": "4.17.21",
		"ms-rest": "^2.5.0",
		"ms-rest-azure": "^2.6.0",
		"open": "^6.4.0",
		"request": "^2.88.0",
		"request-promise": "^4.2.4",
		"semver": "^6.0.0",
		"solidity-parser-antlr": "^0.4.11",
<<<<<<< HEAD
=======
		"@truffle/codec": "^0.12.8",
		"@truffle/compile-solidity": "^6.0.8",
		"@truffle/debug-utils": "^6.0.4",
		"@truffle/debugger": "^10.0.5",
		"@truffle/resolver": "^8.0.2",
>>>>>>> f307a909
		"ts-node": "^10.4.0",
		"uuid": "^3.3.2",
		"vscode-azureextensionui": "^0.29.12",
		"vscode-extension-telemetry": "^0.1.1",
<<<<<<< HEAD
		"web3": "1.5.3"
=======
		"web3": "1.5.3",
		"glob": "^7.1.4"
>>>>>>> f307a909
	},
	"extensionDependencies": [
		"JuanBlanco.solidity",
		"ms-vscode.azure-account"
	],
	"husky": {
		"hooks": {
			"pre-commit": "lint-staged && npm run compile"
		}
	},
	"lint-staged": {
		"*.ts": [
			"eslint -c .eslintrc.js --ext .ts src/**/*.ts test/**/*.ts",
			"prettier --write",
			"git add"
		]
	},
	"__metadata": {
		"id": "6b46df02-0a05-4fe7-a214-48530cdace4e",
		"publisherDisplayName": "ConsenSys Software Inc.",
		"publisherId": "0e0a6137-fd21-4312-b0f5-ff30c8d7a457",
		"isPreReleaseVersion": false
	}
}<|MERGE_RESOLUTION|>--- conflicted
+++ resolved
@@ -187,14 +187,11 @@
 				"category": "Blockchain"
 			},
 			{
-<<<<<<< HEAD
-=======
 				"command": "truffle-vscode.checkForConnection",
 				"title": "Check network connection",
 				"category": "Blockchain"
 			},
 			{
->>>>>>> f307a909
 				"command": "truffle-vscode.showWelcomePage",
 				"title": "Show Welcome Page",
 				"category": "Truffle"
@@ -415,8 +412,6 @@
 					"command": "truffle-vscode.openAtAzurePortal",
 					"when": "view == truffle-vscode.truffle && viewItem == output",
 					"group": "truffle-0@0"
-<<<<<<< HEAD
-=======
 				},
 				{
 					"command": "truffle-vscode.disconnectProject",
@@ -427,7 +422,6 @@
 					"command": "truffle-vscode.checkForConnection",
 					"when": "view == truffle-vscode.truffle && viewItem == genericproject",
 					"group": "truffle-1@0"
->>>>>>> f307a909
 				}
 			],
 			"explorer/context": [
@@ -591,13 +585,8 @@
 		"@types/vscode": "1.39.0",
 		"@typescript-eslint/eslint-plugin": "^5.3.1",
 		"@typescript-eslint/parser": "^5.3.1",
-<<<<<<< HEAD
-		"copy-webpack-plugin": "^10.0.0",
-		"copyfiles": "^2.4.1",
-=======
 		"copyfiles": "^2.4.1",
 		"copy-webpack-plugin": "^10.0.0",
->>>>>>> f307a909
 		"decache": "^4.5.1",
 		"eslint": "^8.2.0",
 		"eslint-config-prettier": "8.3.0",
@@ -626,14 +615,6 @@
 		"webpack-merge": "^5.8.0"
 	},
 	"dependencies": {
-<<<<<<< HEAD
-		"@truffle/codec": "^0.12.8",
-		"@truffle/compile-solidity": "^6.0.8",
-		"@truffle/debug-utils": "^6.0.4",
-		"@truffle/debugger": "^10.0.5",
-		"@truffle/resolver": "^8.0.2",
-=======
->>>>>>> f307a909
 		"abi-decoder": "^2.4.0",
 		"acorn": "^6.1.1",
 		"acorn-walk": "^6.1.1",
@@ -651,24 +632,17 @@
 		"request-promise": "^4.2.4",
 		"semver": "^6.0.0",
 		"solidity-parser-antlr": "^0.4.11",
-<<<<<<< HEAD
-=======
 		"@truffle/codec": "^0.12.8",
 		"@truffle/compile-solidity": "^6.0.8",
 		"@truffle/debug-utils": "^6.0.4",
 		"@truffle/debugger": "^10.0.5",
 		"@truffle/resolver": "^8.0.2",
->>>>>>> f307a909
 		"ts-node": "^10.4.0",
 		"uuid": "^3.3.2",
 		"vscode-azureextensionui": "^0.29.12",
 		"vscode-extension-telemetry": "^0.1.1",
-<<<<<<< HEAD
-		"web3": "1.5.3"
-=======
 		"web3": "1.5.3",
 		"glob": "^7.1.4"
->>>>>>> f307a909
 	},
 	"extensionDependencies": [
 		"JuanBlanco.solidity",
