{
  "name": "truffle-vscode",
  "displayName": "Truffle for VS Code",
  "description": "Build, debug and deploy smart contracts on Ethereum and EVM-compatible blockchains.",
  "publisher": "trufflesuite-csi",
  "preview": true,
  "icon": "images/TruffleLogo.png",
  "version": "2.3.1",
  "repository": {
    "type": "git",
    "url": "https://github.com/trufflesuite/vscode-ext"
  },
  "bugs": {
    "url": "https://github.com/trufflesuite/vscode-ext/issues"
  },
  "homepage": "https://github.com/trufflesuite/vscode-ext/blob/master/README.md",
  "license": "MIT",
  "engines": {
    "vscode": "^1.66.0"
  },
  "keywords": [
    "blockchain",
    "solidity",
    "truffle",
    "ethereum",
    "evm",
    "debugger",
    "compiler",
    "ganache",
    "infura"
  ],
  "categories": [
    "Extension Packs",
    "Programming Languages"
  ],
  "aiKey": "INSERTAIKEY",
  "main": "./out/src/extension.js",
  "activationEvents": [
    "onView:truffle-vscode.truffle",
    "onView:truffle-vscode.explorer-view",
    "onCommand:truffle-vscode.showWelcomePage",
    "onCommand:truffle-vscode.refresh",
    "onCommand:truffle-contract.copyByteCode",
    "onCommand:truffle-contract.copyDeployedByteCode",
    "onCommand:truffle-contract.copyABI",
    "onCommand:truffle-vscode.createLocalUI",
    "onCommand:truffle-vscode.newSolidityProject",
    "onCommand:truffle-vscode.buildContracts",
    "onCommand:truffle-vscode.deployContracts",
    "onCommand:truffle-vscode.connectProject",
    "onCommand:truffle-vscode.copyRPCEndpointAddress",
    "onCommand:truffle-vscode.createProject",
    "onCommand:truffle-vscode.disconnectProject",
    "onCommand:truffle-vscode.debugTransaction",
    "onCommand:truffle-vscode.signInToInfuraAccount",
    "onCommand:truffle-vscode.signOutOfInfuraAccount",
    "onCommand:truffle-vscode.startGanacheServer",
    "onCommand:truffle-vscode.stopGanacheServer",
    "onCommand:truffle-vscode.views.explorer.refreshExplorer",
    "onCommand:truffle-vscode.views.deployments.refresh",
    "onDebug"
  ],
  "contributes": {
    "configuration": {
      "title": "Truffle for VSCode",
      "properties": {
        "truffle-vscode.ignoreLongRunningTaskNotification": {
          "type": "boolean",
          "default": false,
          "description": "Disable notification on long running tasks."
        },
        "truffle-vscode.storageAccount.name": {
          "type": "string",
          "scope": "Storage Account name"
        },
        "truffle-vscode.coreSDK": {
          "type": "string",
          "scope": "Core SDK for extensions backend",
          "default": "Truffle",
          "enum": [
            "Truffle"
          ]
        }
      }
    },
    "commands": [
      {
        "command": "truffle-vscode.showWelcomePage",
        "title": "Show Welcome Page",
        "category": "Blockchain"
      },
      {
        "command": "truffle-vscode.refresh",
        "title": "Refresh",
        "category": "Blockchain",
        "icon": "$(refresh)"
      },
      {
        "command": "truffle-contract.copyByteCode",
        "title": "Copy Constructor Bytecode",
        "category": "Blockchain"
      },
      {
        "command": "truffle-contract.copyDeployedByteCode",
        "title": "Copy Transaction Bytecode",
        "category": "Blockchain"
      },
      {
        "command": "truffle-contract.copyABI",
        "title": "Copy Contract ABI",
        "category": "Blockchain"
      },
      {
        "command": "truffle-vscode.newSolidityProject",
        "title": "New Solidity Project",
        "category": "Blockchain"
      },
      {
        "command": "truffle-vscode.buildContracts",
        "title": "Build Contracts",
        "category": "Blockchain",
        "icon": "$(run-all)"
      },
      {
        "command": "truffle-vscode.deployContracts",
        "title": "Deploy Contracts",
        "category": "Blockchain"
      },
      {
        "command": "truffle-vscode.connectProject",
        "title": "Connect to network",
        "category": "Blockchain"
      },
      {
        "command": "truffle-vscode.copyRPCEndpointAddress",
        "title": "Copy RPC Endpoint Address",
        "category": "Blockchain"
      },
      {
        "command": "truffle-vscode.createProject",
        "title": "Create a new network",
        "category": "Blockchain"
      },
      {
        "command": "truffle-vscode.disconnectProject",
        "title": "Disconnect",
        "category": "Blockchain"
      },
      {
        "command": "truffle-vscode.startGanacheServer",
        "title": "Start Ganache",
        "category": "Blockchain"
      },
      {
        "command": "truffle-vscode.stopGanacheServer",
        "title": "Stop Ganache",
        "category": "Blockchain"
      },
      {
        "command": "truffle-vscode.restartGanacheServer",
        "title": "Restart Ganache",
        "category": "Blockchain"
      },
      {
        "command": "truffle-vscode.signInToInfuraAccount",
        "title": "Sign in to Infura account",
        "category": "Blockchain"
      },
      {
        "command": "truffle-vscode.signOutOfInfuraAccount",
        "title": "Sign out of Infura account",
        "category": "Blockchain"
      },
      {
        "command": "truffle-vscode.debugTransaction",
        "title": "Debug Transaction",
        "category": "Blockchain"
      },
      {
        "command": "truffle-vscode.getPrivateKey",
        "title": "Retrieve private key",
        "category": "Blockchain"
      },
      {
        "command": "truffle-vscode.showWelcomePage",
        "title": "Show Welcome Page",
        "category": "Truffle"
      },
      {
        "command": "truffle-vscode.checkForConnection",
        "title": "Check network connection",
        "category": "Blockchain"
      },
      {
        "command": "truffle-vscode.refresh",
        "title": "Refresh",
        "category": "Truffle",
        "icon": "$(refresh)"
      },
      {
        "command": "truffle-contract.copyByteCode",
        "title": "Copy Constructor Bytecode",
        "category": "Truffle"
      },
      {
        "command": "truffle-contract.copyDeployedByteCode",
        "title": "Copy Transaction Bytecode",
        "category": "Truffle"
      },
      {
        "command": "truffle-contract.copyABI",
        "title": "Copy Contract ABI",
        "category": "Truffle"
      },
      {
        "command": "truffle-vscode.newSolidityProject",
        "title": "New Solidity Project",
        "category": "Truffle"
      },
      {
        "command": "truffle-vscode.buildContracts",
        "title": "Build Contracts",
        "category": "Truffle",
        "icon": "$(run-all)"
      },
      {
        "command": "truffle-vscode.deployContracts",
        "title": "Deploy Contracts",
        "category": "Truffle",
        "icon": "$(radio-tower)"
      },
      {
        "command": "truffle-vscode.connectProject",
        "title": "Connect to network",
        "category": "Truffle"
      },
      {
        "command": "truffle-vscode.copyRPCEndpointAddress",
        "title": "Copy RPC Endpoint Address",
        "category": "Truffle"
      },
      {
        "command": "truffle-vscode.createProject",
        "title": "Create a new network",
        "category": "Truffle"
      },
      {
        "command": "truffle-vscode.disconnectProject",
        "title": "Disconnect",
        "category": "Truffle"
      },
      {
        "command": "truffle-vscode.startGanacheServer",
        "title": "Start Ganache",
        "category": "Truffle"
      },
      {
        "command": "truffle-vscode.stopGanacheServer",
        "title": "Stop Ganache",
        "category": "Truffle"
      },
      {
        "command": "truffle-vscode.restartGanacheServer",
        "title": "Restart Ganache",
        "category": "Truffle"
      },
      {
        "command": "truffle-vscode.signInToInfuraAccount",
        "title": "Sign in to Infura account",
        "category": "Truffle"
      },
      {
        "command": "truffle-vscode.signOutOfInfuraAccount",
        "title": "Sign out of Infura account",
        "category": "Truffle"
      },
      {
        "command": "truffle-vscode.debugTransaction",
        "title": "Debug Transaction",
        "category": "Truffle"
      },
      {
        "command": "truffle-vscode.getPrivateKey",
        "title": "Retrieve private key",
        "category": "Truffle"
      },
      {
        "command": "truffle-vscode.views.explorer.refreshExplorer",
        "title": "Refresh Explorer",
        "category": "Truffle",
        "icon": "$(refresh)"
      },
      {
        "command": "truffle-vscode.views.explorer.openFile",
        "title": "Open File"
      },
      {
        "command": "truffle-vscode.views.deployments.refresh",
        "title": "Refresh Deployments",
        "category": "Truffle",
        "icon": "$(refresh)"
      }
    ],
    "breakpoints": [
      {
        "language": "solidity"
      },
      {
        "language": "sol"
      }
    ],
    "menus": {
      "commandPalette": [
        {
          "when": "false",
          "command": "truffle-vscode.refresh"
        },
        {
          "when": "false",
          "command": "truffle-vscode.copyRPCEndpointAddress"
        },
        {
          "when": "false",
          "command": "truffle-vscode.disconnectProject"
        },
        {
          "when": "false",
          "command": "truffle-contract.copyByteCode"
        },
        {
          "when": "false",
          "command": "truffle-contract.copyDeployedByteCode"
        },
        {
          "when": "false",
          "command": "truffle-contract.copyABI"
        },
        {
          "when": "truffle-vscode:isWorkspaceOpen",
          "command": "truffle-vscode.buildContracts"
        },
        {
          "when": "truffle-vscode:isWorkspaceOpen",
          "command": "truffle-vscode.deployContracts"
        }
      ],
      "view/title": [
        {
          "command": "truffle-vscode.showWelcomePage",
          "when": "view == truffle-vscode.truffle"
        },
        {
          "command": "truffle-vscode.createProject",
          "when": "view == truffle-vscode.truffle"
        },
        {
          "command": "truffle-vscode.connectProject",
          "when": "view == truffle-vscode.truffle"
        },
        {
          "command": "truffle-vscode.refresh",
          "when": "view == truffle-vscode.truffle",
          "group": "navigation"
        },
        {
          "command": "truffle-vscode.views.explorer.refreshExplorer",
          "when": "view == truffle-vscode.views.explorer",
          "group": "navigation"
        },
        {
          "command": "truffle-vscode.buildContracts",
          "when": "view == truffle-vscode.views.explorer",
          "group": "navigation"
        },
        {
          "command": "truffle-vscode.deployContracts",
          "when": "view == truffle-vscode.views.explorer",
          "group": "navigation"
        },
        {
          "command": "truffle-vscode.views.deployments.refresh",
          "when": "view == truffle-vscode.views.deployments",
          "group": "navigation"
        }
      ],
      "view/item/context": [
        {
          "command": "truffle-vscode.disconnectProject",
          "when": "view == truffle-vscode.truffle && viewItem == project",
          "group": "truffle-0@0"
        },
        {
          "command": "truffle-vscode.startGanacheServer",
          "when": "view == truffle-vscode.truffle && viewItem == localproject",
          "group": "truffle-1@0"
        },
        {
          "command": "truffle-vscode.stopGanacheServer",
          "when": "view == truffle-vscode.truffle && viewItem == localproject",
          "group": "truffle-1@1"
        },
        {
          "command": "truffle-vscode.restartGanacheServer",
          "when": "view == truffle-vscode.truffle && viewItem == localproject",
          "group": "truffle-1@2"
        },
        {
          "command": "truffle-vscode.disconnectProject",
          "when": "view == truffle-vscode.truffle && viewItem == localproject",
          "group": "truffle-0@0"
        },
        {
          "command": "truffle-vscode.disconnectProject",
          "when": "view == truffle-vscode.truffle && viewItem == bdmproject",
          "group": "truffle-0@0"
        },
        {
          "command": "truffle-vscode.copyRPCEndpointAddress",
          "when": "view == truffle-vscode.truffle && viewItem == network",
          "group": "truffle-0@0"
        },
        {
          "command": "truffle-vscode.copyRPCEndpointAddress",
          "when": "view == truffle-vscode.truffle && viewItem == localnetwork",
          "group": "truffle-0@0"
        },
        {
          "command": "truffle-vscode.buildContracts",
          "when": "view == truffle-vscode.views.explorer",
          "group": "truffle-0@0"
        },
        {
          "command": "truffle-vscode.deployContracts",
          "when": "view == truffle-vscode.views.explorer",
          "group": "truffle-0@1"
<<<<<<< HEAD
=======
        }, 
        {
          "command": "truffle-vscode.debugTransaction",
          "when": "view == truffle-vscode.views.explorer",
          "group": "truffle-0@2"
>>>>>>> 797cb592
        },
        {
          "command": "truffle-vscode.disconnectProject",
          "when": "view == truffle-vscode.truffle && viewItem == genericproject",
          "group": "truffle-0@0"
        },
        {
          "command": "truffle-vscode.checkForConnection",
          "when": "view == truffle-vscode.truffle && viewItem == genericproject",
          "group": "truffle-1@0"
        }
      ],
      "explorer/context": [
        {
          "when": "resourceLangId == solidity",
          "command": "truffle-vscode.buildContracts",
          "group": "8_buildContractGroup"
        },
        {
          "when": "resourceLangId == json",
          "command": "truffle-vscode.deployContracts",
          "group": "8_buildContractGroup"
        },
        {
          "when": "resourceLangId == solidity",
          "command": "truffle-vscode.deployContracts",
          "group": "8_buildContractGroup"
        },
        {
          "when": "resourceLangId == json",
          "command": "truffle-contract.copyByteCode",
          "group": "9_copyFromContractGroup"
        },
        {
          "when": "resourceLangId == json",
          "command": "truffle-contract.copyDeployedByteCode",
          "group": "9_copyFromContractGroup"
        },
        {
          "when": "resourceLangId == json",
          "command": "truffle-contract.copyABI",
          "group": "9_copyFromContractGroup"
        }
      ]
    },
    "viewsWelcome": [
      {
        "view": "truffle-vscode.views.explorer",
        "contents": "In order to use truffle features, you can open a folder containing a truffle project with a `contracts` folder present.\n[Open Folder](command:vscode.openFolder)\n[Clone Repository](command:git.clone)\nTo learn more about how to create a Truffle project [read our docs](https://trufflesuite.com/docs/vscode-ext/quickstart/#create-a-new-solidity-contract)."
      },
      {
        "view": "truffle-vscode.views.deployments",
        "contents": "Deployed contracts will appear here."
      }
    ],
    "views": {
      "truffle-activitybar-container": [
        {
          "id": "truffle-vscode.views.explorer",
          "name": "Explorer - Truffle"
        },
        {
          "id": "truffle-vscode.truffle",
          "name": "Networks",
          "contextualTitle": "List of all known Networks"
        },
        {
          "id": "truffle-vscode.views.deployments",
          "name": "Deployments"
        },
        {
          "id": "truffle-vscode.views.help",
          "name": "Help & Feedback",
          "contextualTitle": "Help & Feedback section"
        }
      ],
      "debug": [
        {
          "id": "truffle-vscode.InstructionView",
          "name": "Truffle - Instructions"
        }
      ]
    },
    "debuggers": [
      {
        "type": "truffle",
        "label": "Truffle - Debugger",
        "program": "./out/src/debugger.js",
        "runtime": "node",
        "configurationAttributes": {
          "launch": {
            "required": [],
            "properties": {
              "stopOnEntry": {
                "type": "boolean",
                "description": "Automatically stop after launch.",
                "default": true
              },
              "trace": {
                "type": "boolean",
                "description": "Enable logging of the Debug Adapter Protocol.",
                "default": true
              },
              "txHash": {
                "type": "string",
                "description": "Transaction hash to debug",
                "default": "0x"
              },
              "files": {
                "type": "string[]",
                "description": "Array of file paths of solidity files to debug",
                "default": []
              },
              "workingDirectory": {
                "type": "string",
                "description": "Directory of truffle project",
                "default": "${workspaceFolder}"
              },
              "providerUrl": {
                "type": "string",
                "description": "URL of provider",
                "default": "http://127.0.0.1:8545"
              }
            }
          }
        },
        "initialConfigurations": [
          {
            "type": "truffle",
            "request": "launch",
            "name": "Truffle - Debug Transaction",
            "stopOnEntry": false,
            "txHash": "0x",
            "files": [],
            "workingDirectory": "${workspaceFolder}",
            "providerUrl": "http://127.0.0.1:8545"
          }
        ],
        "configurationSnippets": [
          {
            "label": "Truffle - Debugger Launch",
            "description": "Runs the Truffle debugger (truffle) and attaches to a TestRPC instance",
            "body": {
              "type": "truffle",
              "request": "launch",
              "name": "Debug Transaction with Truffle",
              "stopOnEntry": false,
              "txHash": "0x",
              "files": [],
              "workingDirectory": "^\"\\${workspaceFolder}/",
              "providerUrl": "http://127.0.0.1:8545"
            }
          }
        ],
        "variables": {}
      }
    ],
    "viewsContainers": {
      "activitybar": [
        {
          "id": "truffle-activitybar-container",
          "title": "Truffle",
          "icon": "images/truffle.svg"
        }
      ]
    }
  },
  "scripts": {
    "package": "npx vsce package",
    "publish": "npx vsce publish",
    "vscode:prepublish": "npm i && npm run webpack:prod",
    "compile": "npm run clean && tsc -p ./",
    "compile:webpack": "npm run clean && tsc -p ./ && npm run webpack:dev",
    "webpack:dev": "webpack --config webpack.dev.js",
    "webpack:prod": "webpack --config webpack.prod.js",
    "watch:webpack": "webpack --watch --config webpack.dev.js",
    "copyFiles": "copyfiles -V -f ./src/debugAdapter/web3ProviderResolver.js ./src/helpers/checkTruffleConfigTemplate.js ./out/src/ ",
    "watch:tsc": "tsc-watch --onCompilationComplete \"npm run copyFiles\" ",
    "watch": "npm run watch:tsc",
    "prettier": "prettier --check .",
    "prettier:fix": "prettier --write .",
    "eslint": "eslint src/* test/*",
    "eslint:fix": "eslint --fix src/* test/*",
    "version": "tsc -v",
    "test": "npm run compile && node ./out/test/runTest",
    "clean": "npx rimraf -- ./out/*",
    "postinstall": "husky install",
    "prepare": "husky install"
  },
  "devDependencies": {
    "@commitlint/cli": "^17.0.3",
    "@commitlint/config-conventional": "^17.0.3",
    "@types/big.js": "^6.1.2",
    "@types/copy-webpack-plugin": "^8.0.1",
    "@types/download": "^6.2.4",
    "@types/estree": "^0.0.39",
    "@types/fs-extra": "^7.0.0",
    "@types/glob": "^7.1.1",
    "@types/hdkey": "^0.7.0",
    "@types/istanbul": "^0.4.30",
    "@types/lodash": "4.14.178",
    "@types/mkdirp": "^1.0.2",
    "@types/mocha": "^5.2.7",
    "@types/request": "^2.48.1",
    "@types/request-promise": "^4.1.44",
    "@types/rewire": "^2.5.28",
    "@types/rimraf": "^3.0.2",
    "@types/semver": "^6.0.0",
    "@types/sinon": "^7.0.11",
    "@types/source-map": "^0.5.2",
    "@types/uuid": "^3.4.4",
    "@types/vscode": "1.66.0",
    "@typescript-eslint/eslint-plugin": "^5.29.0",
    "@typescript-eslint/parser": "^5.29.0",
    "@vscode/debugadapter": "^1.55.1",
    "@vscode/debugprotocol": "^1.55.1",
    "@vscode/test-electron": "^2.1.3",
    "copy-webpack-plugin": "^10.0.0",
    "copyfiles": "^2.4.1",
    "decache": "^4.5.1",
    "eslint": "^8.2.0",
    "eslint-config-prettier": "8.5.0",
    "eslint-plugin-import": "^2.26.0",
    "eslint-plugin-jsdoc": "^39.3.3",
    "eslint-plugin-prefer-arrow": "^1.2.3",
    "eslint-plugin-prettier": "^4.0.0",
    "husky": "^8.0.1",
    "istanbul": "^0.4.5",
    "lint-staged": "^8.2.0",
    "mocha": "^6.2.3",
    "prettier": "2.7.1",
    "pretty-quick": "^3.1.3",
    "remap-istanbul": "^0.13.0",
    "rewire": "^4.0.1",
    "sinon": "^7.3.2",
    "truffle": "^5.5.18",
    "ts-loader": "9.3.1",
    "tsc-watch": "^5.0.3",
    "typescript": "4.7.4",
    "webpack": "5.73.0",
    "webpack-cli": "4.10.0",
    "webpack-merge": "^5.8.0"
  },
  "dependencies": {
    "@microsoft/vscode-azext-utils": "^0.2.3",
    "@truffle/codec": "^0.13.1",
    "@truffle/compile-solidity": "^6.0.31",
    "@truffle/debug-utils": "^6.0.26",
    "@truffle/debugger": "^10.0.14",
    "@truffle/resolver": "^9.0.4",
    "abi-decoder": "^2.4.0",
    "acorn": "^6.1.1",
    "acorn-walk": "^6.1.1",
    "astring": "^1.7.5",
    "bip39": "^3.0.1",
    "download": "^7.1.0",
    "fs-extra": "^7.0.1",
    "glob": "^7.1.4",
    "hdkey": "^1.1.1",
    "lodash": "4.17.21",
    "mkdirp": "^1.0.4",
    "open": "^6.4.0",
    "request": "^2.88.0",
    "request-promise": "^4.2.4",
    "rimraf": "^3.0.2",
    "semver": "^6.0.0",
    "solidity-parser-antlr": "^0.4.11",
    "ts-node": "^10.8.1",
    "uuid": "^3.3.2",
    "vscode-extension-telemetry": "^0.4.5",
    "web3": "1.7.4"
  },
  "extensionDependencies": [
    "JuanBlanco.solidity"
  ],
  "__metadata": {
    "id": "6b46df02-0a05-4fe7-a214-48530cdace4e",
    "publisherDisplayName": "ConsenSys Software Inc.",
    "publisherId": "0e0a6137-fd21-4312-b0f5-ff30c8d7a457",
    "isPreReleaseVersion": false
  }
}<|MERGE_RESOLUTION|>--- conflicted
+++ resolved
@@ -433,14 +433,11 @@
           "command": "truffle-vscode.deployContracts",
           "when": "view == truffle-vscode.views.explorer",
           "group": "truffle-0@1"
-<<<<<<< HEAD
-=======
-        }, 
+        },
         {
           "command": "truffle-vscode.debugTransaction",
           "when": "view == truffle-vscode.views.explorer",
           "group": "truffle-0@2"
->>>>>>> 797cb592
         },
         {
           "command": "truffle-vscode.disconnectProject",
