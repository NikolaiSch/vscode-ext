--- conflicted
+++ resolved
@@ -23,17 +23,9 @@
   LocalService,
   Service,
   TLocalProjectOptions,
-<<<<<<< HEAD
 } from '../../src/Models/TreeItems';
 import {GanacheService, TreeManager} from '../../src/services';
 import {TestConstants} from '../TestConstants';
-import {TruffleWorkspace} from '../../src/helpers/workspace';
-
-=======
-} from "../../src/Models/TreeItems";
-import {GanacheService, TreeManager} from "../../src/services";
-import {TestConstants} from "../TestConstants";
->>>>>>> 797cb592
 const {service} = Constants.treeItemData;
 const description = '';
 
@@ -44,18 +36,7 @@
   url: '',
 };
 
-<<<<<<< HEAD
-const root: Uri = Uri.parse(path.join(__dirname, TestConstants.truffleCommandTestDataFolder));
-const truffleWorkspace: TruffleWorkspace[] = [
-  {
-    dirName: 'xpto',
-    workspace: root,
-    truffleConfig: Uri.parse(`${root.fsPath}/truffle-config.js`),
-  },
-];
-=======
 const truffleWorkspace: Uri = Uri.parse(path.join(__dirname, TestConstants.truffleCommandTestDataFolder));
->>>>>>> 797cb592
 
 describe('TruffleCommands', () => {
   describe('Integration test', async () => {
@@ -88,11 +69,7 @@
       let executeCommandMock: sinon.SinonExpectation;
 
       beforeEach(async () => {
-<<<<<<< HEAD
-        getWorkspacesMock = stub(helpers, 'getWorkspaces');
-=======
-        getWorkspacesMock = stub(helpers, "getWorkspace");
->>>>>>> 797cb592
+        getWorkspacesMock = stub(helpers, 'getWorkspace');
         getWorkspacesMock.returns(truffleWorkspace);
 
         requiredMock = sinon.mock(requiredHelpers.required);
