--- conflicted
+++ resolved
@@ -23,16 +23,9 @@
   LocalService,
   Service,
   TLocalProjectOptions,
-<<<<<<< HEAD
-} from "../../src/Models/TreeItems";
-import {DashboardService, GanacheService, TreeManager} from "../../src/services";
-import {TestConstants} from "../TestConstants";
-import {TruffleWorkspace} from "../../src/helpers/workspace";
-=======
 } from '../../src/Models/TreeItems';
-import {GanacheService, TreeManager} from '../../src/services';
+import {DashboardService, GanacheService, TreeManager} from '../../src/services';
 import {TestConstants} from '../TestConstants';
->>>>>>> 43f67b61
 const {service} = Constants.treeItemData;
 const description = '';
 
@@ -99,16 +92,11 @@
         ganacheServiceMock = sinon.mock(GanacheService);
         startGanacheServerMock = ganacheServiceMock.expects('startGanacheServer');
 
-<<<<<<< HEAD
         dashboardServiceMock = sinon.mock(DashboardService);
-        startDashboardServerMock = dashboardServiceMock.expects("startDashboardServer");
-
-        getItemsMock = sinon.stub(TreeManager, "getItems");
-        loadStateMock = sinon.stub(TreeManager, "loadState");
-=======
+        startDashboardServerMock = dashboardServiceMock.expects('startDashboardServer');
+
         getItemsMock = sinon.stub(TreeManager, 'getItems');
         loadStateMock = sinon.stub(TreeManager, 'loadState');
->>>>>>> 43f67b61
         servicesItems = await createTestServicesItems();
         getItemsMock.returns(servicesItems);
         loadStateMock.returns(servicesItems);
@@ -165,17 +153,6 @@
         await TruffleCommands.deployContracts();
 
         // Assert
-<<<<<<< HEAD
-        assert.strictEqual(showQuickPickMock.calledOnce, true, "showQuickPick should be called once");
-        assert.strictEqual(showInputBoxMock.called, false, "showInputBox should not be called");
-        assert.strictEqual(checkAppsSilentMock.calledOnce, true, "checkAppsSilent should be called once");
-        assert.strictEqual(installTruffleMock.called, false, "installTruffle should not be called");
-        assert.strictEqual(getWorkspacesMock.called, true, "getWorkspacesMock should be called");
-        assert.strictEqual(executeCommandMock.called, true, "executeCommand should be called");
-        assert.strictEqual(startGanacheServerMock.called, true, "startGanacheServer should be called");
-        assert.strictEqual(startDashboardServerMock.called, false, "startDashboardServer should not be called");
-        assert.strictEqual(truffleConfigSetNetworkMock.called, false, "truffleConfig.setNetwork should not be called");
-=======
         assert.strictEqual(showQuickPickMock.calledOnce, true, 'showQuickPick should be called once');
         assert.strictEqual(showInputBoxMock.called, false, 'showInputBox should not be called');
         assert.strictEqual(checkAppsSilentMock.calledOnce, true, 'checkAppsSilent should be called once');
@@ -183,8 +160,8 @@
         assert.strictEqual(getWorkspacesMock.called, true, 'getWorkspacesMock should be called');
         assert.strictEqual(executeCommandMock.called, true, 'executeCommand should be called');
         assert.strictEqual(startGanacheServerMock.called, true, 'startGanacheServer should be called');
-        assert.strictEqual(truffleConfigSetNetworkMock.called, false, 'truffleConfig.setNetwork should not be called');
->>>>>>> 43f67b61
+        assert.strictEqual(startDashboardServerMock.called, false, 'startDashboardServer should not be called');
+        assert.strictEqual(truffleConfigSetNetworkMock.called, false, 'truffleConfig.setNetwork should not be called');
         assert.strictEqual(
           isHdWalletProviderRequiredMock.calledOnce,
           true,
@@ -217,17 +194,6 @@
         await TruffleCommands.deployContracts();
 
         // Assert
-<<<<<<< HEAD
-        assert.strictEqual(showQuickPickMock.calledOnce, true, "showQuickPick should be called once");
-        assert.strictEqual(showInputBoxMock.called, false, "showInputBox should not be called");
-        assert.strictEqual(checkAppsSilentMock.calledOnce, true, "checkAppsSilent should be called once");
-        assert.strictEqual(installTruffleMock.called, false, "installTruffle should not be called");
-        assert.strictEqual(getWorkspacesMock.called, true, "getWorkspacesMock should be called");
-        assert.strictEqual(executeCommandMock.called, true, "executeCommand should be called");
-        assert.strictEqual(startGanacheServerMock.called, true, "startGanacheServer should be called");
-        assert.strictEqual(startDashboardServerMock.called, false, "startDashboardServer should not be called");
-        assert.strictEqual(truffleConfigSetNetworkMock.called, false, "truffleConfig.setNetwork should not be called");
-=======
         assert.strictEqual(showQuickPickMock.calledOnce, true, 'showQuickPick should be called once');
         assert.strictEqual(showInputBoxMock.called, false, 'showInputBox should not be called');
         assert.strictEqual(checkAppsSilentMock.calledOnce, true, 'checkAppsSilent should be called once');
@@ -235,8 +201,8 @@
         assert.strictEqual(getWorkspacesMock.called, true, 'getWorkspacesMock should be called');
         assert.strictEqual(executeCommandMock.called, true, 'executeCommand should be called');
         assert.strictEqual(startGanacheServerMock.called, true, 'startGanacheServer should be called');
-        assert.strictEqual(truffleConfigSetNetworkMock.called, false, 'truffleConfig.setNetwork should not be called');
->>>>>>> 43f67b61
+        assert.strictEqual(startDashboardServerMock.called, false, 'startDashboardServer should not be called');
+        assert.strictEqual(truffleConfigSetNetworkMock.called, false, 'truffleConfig.setNetwork should not be called');
         assert.strictEqual(
           isHdWalletProviderRequiredMock.calledOnce,
           true,
@@ -266,17 +232,6 @@
         // Act and assert
         await assert.rejects(TruffleCommands.deployContracts(), Error);
 
-<<<<<<< HEAD
-        assert.strictEqual(showQuickPickMock.calledOnce, true, "showQuickPick should be called once");
-        assert.strictEqual(showInputBoxMock.called, false, "showInputBox should not be called");
-        assert.strictEqual(checkAppsSilentMock.calledOnce, true, "checkAppsSilent should be called once");
-        assert.strictEqual(installTruffleMock.called, false, "installTruffle should not be called");
-        assert.strictEqual(getWorkspacesMock.called, true, "getWorkspacesMock should be called");
-        assert.strictEqual(executeCommandMock.called, true, "executeCommand should be called");
-        assert.strictEqual(startGanacheServerMock.called, true, "startGanacheServer should be called");
-        assert.strictEqual(startDashboardServerMock.called, false, "startDashboardServer should not be called");
-        assert.strictEqual(truffleConfigSetNetworkMock.called, false, "truffleConfig.setNetwork should not be called");
-=======
         assert.strictEqual(showQuickPickMock.calledOnce, true, 'showQuickPick should be called once');
         assert.strictEqual(showInputBoxMock.called, false, 'showInputBox should not be called');
         assert.strictEqual(checkAppsSilentMock.calledOnce, true, 'checkAppsSilent should be called once');
@@ -284,8 +239,8 @@
         assert.strictEqual(getWorkspacesMock.called, true, 'getWorkspacesMock should be called');
         assert.strictEqual(executeCommandMock.called, true, 'executeCommand should be called');
         assert.strictEqual(startGanacheServerMock.called, true, 'startGanacheServer should be called');
-        assert.strictEqual(truffleConfigSetNetworkMock.called, false, 'truffleConfig.setNetwork should not be called');
->>>>>>> 43f67b61
+        assert.strictEqual(startDashboardServerMock.called, false, 'startDashboardServer should not be called');
+        assert.strictEqual(truffleConfigSetNetworkMock.called, false, 'truffleConfig.setNetwork should not be called');
         assert.strictEqual(
           isHdWalletProviderRequiredMock.calledOnce,
           true,
@@ -316,17 +271,6 @@
         await TruffleCommands.deployContracts();
 
         // Assert
-<<<<<<< HEAD
-        assert.strictEqual(showQuickPickMock.calledOnce, true, "showQuickPick should be called once");
-        assert.strictEqual(showInputBoxMock.called, false, "showInputBox should not be called");
-        assert.strictEqual(checkAppsSilentMock.calledOnce, true, "checkAppsSilent should be called once");
-        assert.strictEqual(installTruffleMock.called, false, "installTruffle should not be called");
-        assert.strictEqual(getWorkspacesMock.called, true, "getWorkspacesMock should be called");
-        assert.strictEqual(executeCommandMock.called, true, "executeCommand should be called");
-        assert.strictEqual(startGanacheServerMock.called, false, "startGanacheServer should not be called");
-        assert.strictEqual(startDashboardServerMock.called, false, "startDashboardServer should not be called");
-        assert.strictEqual(truffleConfigSetNetworkMock.called, false, "truffleConfig.setNetwork should not be called");
-=======
         assert.strictEqual(showQuickPickMock.calledOnce, true, 'showQuickPick should be called once');
         assert.strictEqual(showInputBoxMock.called, false, 'showInputBox should not be called');
         assert.strictEqual(checkAppsSilentMock.calledOnce, true, 'checkAppsSilent should be called once');
@@ -334,8 +278,8 @@
         assert.strictEqual(getWorkspacesMock.called, true, 'getWorkspacesMock should be called');
         assert.strictEqual(executeCommandMock.called, true, 'executeCommand should be called');
         assert.strictEqual(startGanacheServerMock.called, false, 'startGanacheServer should not be called');
-        assert.strictEqual(truffleConfigSetNetworkMock.called, false, 'truffleConfig.setNetwork should not be called');
->>>>>>> 43f67b61
+        assert.strictEqual(startDashboardServerMock.called, false, 'startDashboardServer should not be called');
+        assert.strictEqual(truffleConfigSetNetworkMock.called, false, 'truffleConfig.setNetwork should not be called');
         assert.strictEqual(
           isHdWalletProviderRequiredMock.calledOnce,
           true,
@@ -364,17 +308,6 @@
 
         // Act and assert
         await assert.rejects(TruffleCommands.deployContracts());
-<<<<<<< HEAD
-        assert.strictEqual(showQuickPickMock.calledOnce, true, "showQuickPick should be called once");
-        assert.strictEqual(showInputBoxMock.called, false, "showInputBox should not be called");
-        assert.strictEqual(checkAppsSilentMock.calledOnce, true, "checkAppsSilent should be called once");
-        assert.strictEqual(installTruffleMock.called, false, "installTruffle should not be called");
-        assert.strictEqual(getWorkspacesMock.called, true, "getWorkspacesMock should be called");
-        assert.strictEqual(executeCommandMock.called, true, "executeCommand should be called");
-        assert.strictEqual(startGanacheServerMock.called, false, "startGanacheServer should not be called");
-        assert.strictEqual(startDashboardServerMock.called, false, "startDashboardServer should not be called");
-        assert.strictEqual(truffleConfigSetNetworkMock.called, false, "truffleConfig.setNetwork should not be called");
-=======
         assert.strictEqual(showQuickPickMock.calledOnce, true, 'showQuickPick should be called once');
         assert.strictEqual(showInputBoxMock.called, false, 'showInputBox should not be called');
         assert.strictEqual(checkAppsSilentMock.calledOnce, true, 'checkAppsSilent should be called once');
@@ -382,8 +315,8 @@
         assert.strictEqual(getWorkspacesMock.called, true, 'getWorkspacesMock should be called');
         assert.strictEqual(executeCommandMock.called, true, 'executeCommand should be called');
         assert.strictEqual(startGanacheServerMock.called, false, 'startGanacheServer should not be called');
-        assert.strictEqual(truffleConfigSetNetworkMock.called, false, 'truffleConfig.setNetwork should not be called');
->>>>>>> 43f67b61
+        assert.strictEqual(startDashboardServerMock.called, false, 'startDashboardServer should not be called');
+        assert.strictEqual(truffleConfigSetNetworkMock.called, false, 'truffleConfig.setNetwork should not be called');
         assert.strictEqual(
           isHdWalletProviderRequiredMock.calledOnce,
           true,
@@ -417,17 +350,6 @@
         await TruffleCommands.deployContracts();
 
         // Assert
-<<<<<<< HEAD
-        assert.strictEqual(showQuickPickMock.calledOnce, true, "showQuickPick should be called once");
-        assert.strictEqual(showInputBoxMock.called, false, "showInputBox should not be called");
-        assert.strictEqual(checkAppsSilentMock.calledOnce, true, "checkAppsSilent should be called once");
-        assert.strictEqual(installTruffleMock.called, false, "installTruffle should not be called");
-        assert.strictEqual(getWorkspacesMock.called, true, "getWorkspacesMock should be called");
-        assert.strictEqual(executeCommandMock.called, true, "executeCommand should be called");
-        assert.strictEqual(startGanacheServerMock.called, true, "startGanacheServer should be called");
-        assert.strictEqual(startDashboardServerMock.called, false, "startDashboardServer should not be called");
-        assert.strictEqual(truffleConfigSetNetworkMock.called, true, "truffleConfig.setNetwork should be called");
-=======
         assert.strictEqual(showQuickPickMock.calledOnce, true, 'showQuickPick should be called once');
         assert.strictEqual(showInputBoxMock.called, false, 'showInputBox should not be called');
         assert.strictEqual(checkAppsSilentMock.calledOnce, true, 'checkAppsSilent should be called once');
@@ -435,8 +357,8 @@
         assert.strictEqual(getWorkspacesMock.called, true, 'getWorkspacesMock should be called');
         assert.strictEqual(executeCommandMock.called, true, 'executeCommand should be called');
         assert.strictEqual(startGanacheServerMock.called, true, 'startGanacheServer should be called');
+        assert.strictEqual(startDashboardServerMock.called, false, 'startDashboardServer should not be called');
         assert.strictEqual(truffleConfigSetNetworkMock.called, true, 'truffleConfig.setNetwork should be called');
->>>>>>> 43f67b61
         assert.strictEqual(
           isHdWalletProviderRequiredMock.calledOnce,
           true,
@@ -468,17 +390,6 @@
 
         // Act and assert
         await assert.rejects(TruffleCommands.deployContracts());
-<<<<<<< HEAD
-        assert.strictEqual(showQuickPickMock.calledOnce, true, "showQuickPick should be called once");
-        assert.strictEqual(showInputBoxMock.called, false, "showInputBox should not be called");
-        assert.strictEqual(checkAppsSilentMock.calledOnce, true, "checkAppsSilent should be called once");
-        assert.strictEqual(installTruffleMock.called, false, "installTruffle should not be called");
-        assert.strictEqual(getWorkspacesMock.called, true, "getWorkspacesMock should be called");
-        assert.strictEqual(executeCommandMock.called, true, "executeCommand should be called");
-        assert.strictEqual(startGanacheServerMock.called, true, "startGanacheServer should be called");
-        assert.strictEqual(startDashboardServerMock.called, false, "startDashboardServer should not be called");
-        assert.strictEqual(truffleConfigSetNetworkMock.called, true, "truffleConfig.setNetwork should be called");
-=======
         assert.strictEqual(showQuickPickMock.calledOnce, true, 'showQuickPick should be called once');
         assert.strictEqual(showInputBoxMock.called, false, 'showInputBox should not be called');
         assert.strictEqual(checkAppsSilentMock.calledOnce, true, 'checkAppsSilent should be called once');
@@ -486,26 +397,26 @@
         assert.strictEqual(getWorkspacesMock.called, true, 'getWorkspacesMock should be called');
         assert.strictEqual(executeCommandMock.called, true, 'executeCommand should be called');
         assert.strictEqual(startGanacheServerMock.called, true, 'startGanacheServer should be called');
+        assert.strictEqual(startDashboardServerMock.called, false, 'startDashboardServer should not be called');
         assert.strictEqual(truffleConfigSetNetworkMock.called, true, 'truffleConfig.setNetwork should be called');
->>>>>>> 43f67b61
-        assert.strictEqual(
-          isHdWalletProviderRequiredMock.calledOnce,
-          true,
-          'isHdWalletProviderRequired should be called'
-        );
-        assert.strictEqual(
-          checkHdWalletProviderVersionMock.calledOnce,
-          false,
-          'checkHdWalletProviderVersion should not be called'
-        );
-        assert.strictEqual(
-          installTruffleHdWalletProviderMock.calledOnce,
-          false,
-          'installTruffleHdWalletProvider should not be called'
-        );
-      });
-
-      it("to dashboard should complete successfully", async () => {
+        assert.strictEqual(
+          isHdWalletProviderRequiredMock.calledOnce,
+          true,
+          'isHdWalletProviderRequired should be called'
+        );
+        assert.strictEqual(
+          checkHdWalletProviderVersionMock.calledOnce,
+          false,
+          'checkHdWalletProviderVersion should not be called'
+        );
+        assert.strictEqual(
+          installTruffleHdWalletProviderMock.calledOnce,
+          false,
+          'installTruffleHdWalletProvider should not be called'
+        );
+      });
+
+      it('to dashboard should complete successfully', async () => {
         // Arrange
         checkAppsSilentMock.returns(true);
         executeCommandMock.returns(uuid.v4());
@@ -518,33 +429,33 @@
         await TruffleCommands.deployContracts();
 
         // Assert
-        assert.strictEqual(showQuickPickMock.calledOnce, true, "showQuickPick should be called once");
-        assert.strictEqual(showInputBoxMock.called, false, "showInputBox should not be called");
-        assert.strictEqual(checkAppsSilentMock.calledOnce, true, "checkAppsSilent should be called once");
-        assert.strictEqual(installTruffleMock.called, false, "installTruffle should not be called");
-        assert.strictEqual(getWorkspacesMock.called, true, "getWorkspacesMock should be called");
-        assert.strictEqual(executeCommandMock.called, true, "executeCommand should be called");
-        assert.strictEqual(startGanacheServerMock.called, false, "startGanacheServer should not be called");
-        assert.strictEqual(startDashboardServerMock.called, true, "startDashboardServer should be called");
-        assert.strictEqual(truffleConfigSetNetworkMock.called, false, "truffleConfig.setNetwork should not be called");
-        assert.strictEqual(
-          isHdWalletProviderRequiredMock.calledOnce,
-          true,
-          "isHdWalletProviderRequired should be called"
-        );
-        assert.strictEqual(
-          checkHdWalletProviderVersionMock.calledOnce,
-          false,
-          "checkHdWalletProviderVersion should not be called"
-        );
-        assert.strictEqual(
-          installTruffleHdWalletProviderMock.calledOnce,
-          false,
-          "installTruffleHdWalletProvider should not be called"
-        );
-      });
-
-      it("to dashboard should throw exception when there is an error on command execution", async () => {
+        assert.strictEqual(showQuickPickMock.calledOnce, true, 'showQuickPick should be called once');
+        assert.strictEqual(showInputBoxMock.called, false, 'showInputBox should not be called');
+        assert.strictEqual(checkAppsSilentMock.calledOnce, true, 'checkAppsSilent should be called once');
+        assert.strictEqual(installTruffleMock.called, false, 'installTruffle should not be called');
+        assert.strictEqual(getWorkspacesMock.called, true, 'getWorkspacesMock should be called');
+        assert.strictEqual(executeCommandMock.called, true, 'executeCommand should be called');
+        assert.strictEqual(startGanacheServerMock.called, false, 'startGanacheServer should not be called');
+        assert.strictEqual(startDashboardServerMock.called, true, 'startDashboardServer should be called');
+        assert.strictEqual(truffleConfigSetNetworkMock.called, false, 'truffleConfig.setNetwork should not be called');
+        assert.strictEqual(
+          isHdWalletProviderRequiredMock.calledOnce,
+          true,
+          'isHdWalletProviderRequired should be called'
+        );
+        assert.strictEqual(
+          checkHdWalletProviderVersionMock.calledOnce,
+          false,
+          'checkHdWalletProviderVersion should not be called'
+        );
+        assert.strictEqual(
+          installTruffleHdWalletProviderMock.calledOnce,
+          false,
+          'installTruffleHdWalletProvider should not be called'
+        );
+      });
+
+      it('to dashboard should throw exception when there is an error on command execution', async () => {
         // Arrange
         checkAppsSilentMock.returns(true);
         executeCommandMock.throws(TestConstants.testError);
@@ -555,29 +466,29 @@
 
         // Act and assert
         await assert.rejects(TruffleCommands.deployContracts());
-        assert.strictEqual(showQuickPickMock.calledOnce, true, "showQuickPick should be called once");
-        assert.strictEqual(showInputBoxMock.called, false, "showInputBox should not be called");
-        assert.strictEqual(checkAppsSilentMock.calledOnce, true, "checkAppsSilent should be called once");
-        assert.strictEqual(installTruffleMock.called, false, "installTruffle should not be called");
-        assert.strictEqual(getWorkspacesMock.called, true, "getWorkspacesMock should be called");
-        assert.strictEqual(executeCommandMock.called, true, "executeCommand should be called");
-        assert.strictEqual(startGanacheServerMock.called, false, "startGanacheServer should not be called");
-        assert.strictEqual(startDashboardServerMock.called, true, "startDashboardServer should be called");
-        assert.strictEqual(truffleConfigSetNetworkMock.called, false, "truffleConfig.setNetwork should not be called");
-        assert.strictEqual(
-          isHdWalletProviderRequiredMock.calledOnce,
-          true,
-          "isHdWalletProviderRequired should be called"
-        );
-        assert.strictEqual(
-          checkHdWalletProviderVersionMock.calledOnce,
-          false,
-          "checkHdWalletProviderVersion should not be called"
-        );
-        assert.strictEqual(
-          installTruffleHdWalletProviderMock.calledOnce,
-          false,
-          "installTruffleHdWalletProvider should not be called"
+        assert.strictEqual(showQuickPickMock.calledOnce, true, 'showQuickPick should be called once');
+        assert.strictEqual(showInputBoxMock.called, false, 'showInputBox should not be called');
+        assert.strictEqual(checkAppsSilentMock.calledOnce, true, 'checkAppsSilent should be called once');
+        assert.strictEqual(installTruffleMock.called, false, 'installTruffle should not be called');
+        assert.strictEqual(getWorkspacesMock.called, true, 'getWorkspacesMock should be called');
+        assert.strictEqual(executeCommandMock.called, true, 'executeCommand should be called');
+        assert.strictEqual(startGanacheServerMock.called, false, 'startGanacheServer should not be called');
+        assert.strictEqual(startDashboardServerMock.called, true, 'startDashboardServer should be called');
+        assert.strictEqual(truffleConfigSetNetworkMock.called, false, 'truffleConfig.setNetwork should not be called');
+        assert.strictEqual(
+          isHdWalletProviderRequiredMock.calledOnce,
+          true,
+          'isHdWalletProviderRequired should be called'
+        );
+        assert.strictEqual(
+          checkHdWalletProviderVersionMock.calledOnce,
+          false,
+          'checkHdWalletProviderVersion should not be called'
+        );
+        assert.strictEqual(
+          installTruffleHdWalletProviderMock.calledOnce,
+          false,
+          'installTruffleHdWalletProvider should not be called'
         );
       });
     });
