--- conflicted
+++ resolved
@@ -34,11 +34,7 @@
     beforeEach(() => {
       requiredMock = mock(required);
 
-<<<<<<< HEAD
-      getWorkspacesMock = stub(helpers, 'getWorkspaces');
-=======
-      getWorkspacesMock = stub(helpers, "getWorkspace");
->>>>>>> 797cb592
+      getWorkspacesMock = stub(helpers, 'getWorkspace');
       getWorkspacesMock.returns(truffleWorkspace);
 
       checkAppsSilent = requiredMock.expects('checkAppsSilent');
