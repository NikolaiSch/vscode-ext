--- conflicted
+++ resolved
@@ -95,15 +95,7 @@
       sinon.stub(ContractDB, 'getContractInstances').resolves(mockContracts);
       sinon
         .stub(window, 'showQuickPick')
-<<<<<<< HEAD
-        .callsFake(async function showQuickPick(
-          items: readonly QuickPickItem[] | Thenable<readonly QuickPickItem[]>,
-          _options?: QuickPickOptions,
-          _token?: CancellationToken
-        ) {
-=======
         .callsFake(async function showQuickPick(items: readonly QuickPickItem[] | Thenable<readonly QuickPickItem[]>) {
->>>>>>> 50b3a0d3
           if (items instanceof Array) {
             return items.find((arg: any) => arg.label === selectedNetworkName);
           }
