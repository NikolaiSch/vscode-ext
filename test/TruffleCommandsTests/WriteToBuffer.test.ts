// Copyright (c) Consensys Software Inc. All rights reserved.
// Licensed under the MIT license.

<<<<<<< HEAD
import assert from "assert";
import fs from "fs";
import path from "path";
import sinon from "sinon";
import vscode, {QuickPickItem} from "vscode";
import {window} from "vscode";
import {TruffleCommands} from "../../src/commands/TruffleCommands";
import {Constants} from "../../src/Constants";
import {vscodeEnvironment} from "../../src/helpers";
import {EnumStorage} from "../../src/Models";
import {ContractDB, ContractInstanceWithMetadata, ContractService} from "../../src/services";
import {Contract} from "../../src/services/contract/Contract";

describe("TruffleCommands - Write To Buffer", () => {
=======
import assert from 'assert';
import fs from 'fs';
import path from 'path';
import sinon from 'sinon';
import vscode, {QuickPickItem} from 'vscode';
import {window} from 'vscode';
import {TruffleCommands} from '../../src/commands/TruffleCommands';
import {Constants} from '../../src/Constants';
import {vscodeEnvironment} from '../../src/helpers';
import {EnumStorage} from '../../src/Models';
import {ContractDB, ContractInstanceWithMetadata, ContractService} from '../../src/services';
import {Contract} from '../../src/services/contract/Contract';

describe('TruffleCommands - Write To Buffer', () => {
>>>>>>> 43f67b61
  const fileUri = {
    fsPath: path.join(__dirname, 'testData', 'TestContract.json'),
  } as vscode.Uri;

  describe('Integration test', () => {
    describe('Success path', () => {
      const testJson = fs.readFileSync(fileUri.fsPath, null);
      const testJsonString = JSON.parse(testJson.toString());

      it('writeBytecodeToBuffer should write correct bytecode to clipboard', async () => {
        // Arrange
        const testBytecode = testJsonString[Constants.contractProperties.bytecode];

        // Act
        await TruffleCommands.writeBytecodeToBuffer(fileUri);

        // Assert
        assert.strictEqual(
          await vscode.env.clipboard.readText(),
          testBytecode,
          'clipboard should store correct bytecode'
        );
      });

      it('writeAbiToBuffer should write correct abi to clipboard', async () => {
        // Arrange
        const testAbi = JSON.stringify(testJsonString[Constants.contractProperties.abi]);

        // Act
        await TruffleCommands.writeAbiToBuffer(fileUri);

        // Assert
        assert.strictEqual(await vscode.env.clipboard.readText(), testAbi, 'clipboard should store correct aby');
      });
    });

    describe('Invalid cases', () => {
      const invalidFileUri = {
        fsPath: path.join(__dirname, 'WriteToBuffer.test.ts'),
      } as vscode.Uri;

      it('writeBytecodeToBuffer throw error when uri is not JSON file', async () => {
        // Act and assert
        await assert.rejects(
          TruffleCommands.writeBytecodeToBuffer(invalidFileUri),
          Error,
          Constants.errorMessageStrings.InvalidContract
        );
      });

      it('writeAbiToBuffer throw error when uri is not JSON file', async () => {
        // Act and assert
        await assert.rejects(
          TruffleCommands.writeAbiToBuffer(invalidFileUri),
          Error,
          Constants.errorMessageStrings.InvalidContract
        );
      });
    });
  });

  describe('Unit test', () => {
    it('writeDeployedBytecodeToBuffer should complete basic pipeline', async () => {
      // Arrange
      const mockContractInstance = {
        id: '',
        contract: {} as Contract,
        contractName: '',
        updateDate: '',
        enumsInfo: new EnumStorage(),
        provider: {host: 'test'},
        network: {id: '', name: 'networkName'},
        address: 'contractAddress',
      } as ContractInstanceWithMetadata;
      const mockContracts = [mockContractInstance];
      const selectedNetworkName = mockContractInstance.network.name;

      sinon.stub(ContractDB, 'getContractInstances').resolves(mockContracts);
      sinon
<<<<<<< HEAD
        .stub(window, "showQuickPick")
        .callsFake(async function showQuickPick(items: readonly QuickPickItem[] | Thenable<readonly QuickPickItem[]>) {
          if (items instanceof Array) {
=======
        .stub(window, 'showQuickPick')
        .callsFake(async function showQuickPick(items: readonly QuickPickItem[] | Thenable<readonly QuickPickItem[]>) {
          if (items instanceof Array) {
            console.log('returning somethings', {items});
>>>>>>> 43f67b61
            return items.find((arg: any) => arg.label === selectedNetworkName);
          }
          //
          return undefined;
        });

      const writeToClipboardStub = sinon.stub(vscodeEnvironment, 'writeToClipboard').resolves();
      const getDeployedByteCodeByAddressStub = sinon
        .stub(ContractService, 'getDeployedBytecodeByAddress')
        .resolves('deployedByteCode');

      // Act
      await TruffleCommands.writeDeployedBytecodeToBuffer(fileUri);

      // Assert
      assert.strictEqual(
        getDeployedByteCodeByAddressStub.calledWithExactly(
          mockContractInstance.provider!.host,
          mockContractInstance.address!
        ),
        true,
        'getContractDeployedBytecodeByAddress should be called with exact params'
      );
      assert.strictEqual(writeToClipboardStub.called, true, 'writeToClipboard should be called');
    });
  });
});<|MERGE_RESOLUTION|>--- conflicted
+++ resolved
@@ -1,22 +1,6 @@
 // Copyright (c) Consensys Software Inc. All rights reserved.
 // Licensed under the MIT license.
 
-<<<<<<< HEAD
-import assert from "assert";
-import fs from "fs";
-import path from "path";
-import sinon from "sinon";
-import vscode, {QuickPickItem} from "vscode";
-import {window} from "vscode";
-import {TruffleCommands} from "../../src/commands/TruffleCommands";
-import {Constants} from "../../src/Constants";
-import {vscodeEnvironment} from "../../src/helpers";
-import {EnumStorage} from "../../src/Models";
-import {ContractDB, ContractInstanceWithMetadata, ContractService} from "../../src/services";
-import {Contract} from "../../src/services/contract/Contract";
-
-describe("TruffleCommands - Write To Buffer", () => {
-=======
 import assert from 'assert';
 import fs from 'fs';
 import path from 'path';
@@ -31,7 +15,6 @@
 import {Contract} from '../../src/services/contract/Contract';
 
 describe('TruffleCommands - Write To Buffer', () => {
->>>>>>> 43f67b61
   const fileUri = {
     fsPath: path.join(__dirname, 'testData', 'TestContract.json'),
   } as vscode.Uri;
@@ -111,16 +94,10 @@
 
       sinon.stub(ContractDB, 'getContractInstances').resolves(mockContracts);
       sinon
-<<<<<<< HEAD
-        .stub(window, "showQuickPick")
-        .callsFake(async function showQuickPick(items: readonly QuickPickItem[] | Thenable<readonly QuickPickItem[]>) {
-          if (items instanceof Array) {
-=======
         .stub(window, 'showQuickPick')
         .callsFake(async function showQuickPick(items: readonly QuickPickItem[] | Thenable<readonly QuickPickItem[]>) {
           if (items instanceof Array) {
             console.log('returning somethings', {items});
->>>>>>> 43f67b61
             return items.find((arg: any) => arg.label === selectedNetworkName);
           }
           //
