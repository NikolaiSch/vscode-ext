// Copyright (c) Consensys Software Inc. All rights reserved.
// Licensed under the MIT license.

import assert from "assert";
import cp, {ChildProcess} from "child_process";
import rp from "request-promise";
import sinon from "sinon";
import stream from "stream";
import vscode from "vscode";
import {GanacheCommands} from "../../src/commands";
import * as commands from "../../src/helpers/command";
import * as shell from "../../src/helpers/shell";
<<<<<<< HEAD
import {IExtensionItem, LocalProject, LocalService, Service} from "../../src/Models/TreeItems";
=======
import {
  AzureBlockchainService,
  IExtensionItem,
  LocalProject,
  LocalService,
  Service,
  TLocalProjectOptions,
} from "../../src/Models/TreeItems";
>>>>>>> ccbe4e7b
import {TreeManager} from "../../src/services";
import {ProjectView} from "../../src/ViewItems";

describe("Integration tests GanacheCommands", () => {
  const defaultPort = 8545;
  let getItemsMock: sinon.SinonStub<[], IExtensionItem[]>;
  let serviceItems: Service[];
  let loadStateMock: sinon.SinonStub<[], IExtensionItem[]>;
  let projectView: ProjectView;

  const description: string = String.Empty;

  const options: TLocalProjectOptions = {
    isForked: false,
    forkedNetwork: String.Empty,
    blockNumber: 0,
    url: String.Empty,
  };

  const streamMock = {
    on(_event: "data", _listener: (chunk: any) => void): any {
      /* empty */
    },
  };
  const processMock = {
    on(_event: "close", _listener: (code: number, signal: string) => void): any {
      /* empty */
    },
    stderr: streamMock as stream.Readable,
    stdout: streamMock as stream.Readable,
  };
  let nodeVersion = "";
  const tryExecuteCommandFake = async () => {
    return {
      cmdOutput: nodeVersion,
      cmdOutputIncludingStderr: "",
      code: 0,
    } as commands.ICommandResult;
  };

  before(async () => {
    serviceItems = await createTestServiceItems();
    getItemsMock = sinon.stub(TreeManager, "getItems");
    getItemsMock.returns(serviceItems);
    loadStateMock = sinon.stub(TreeManager, "loadState");
    loadStateMock.returns(serviceItems);

    projectView = new ProjectView(new LocalProject("test consortium", defaultPort, options, description));

    sinon.mock(vscode.window);
    sinon.stub(vscode.window, "showInformationMessage");
  });

  afterEach(() => {
    sinon.restore();
  });

  it("startGanacheCmd should execute npx cmd", async () => {
    // Arrange
    nodeVersion = "v16.4.0";
    const spawnStub = sinon.stub(cp, "spawn").returns(processMock as ChildProcess);
    sinon.stub(shell, "findPid").resolves(Number.NaN);
    sinon.replace(commands, "tryExecuteCommand", tryExecuteCommandFake);

    const response = {result: "OK"};
    sinon.stub(rp, "post").resolves(response);

    // Act
    await GanacheCommands.startGanacheCmd(projectView).catch((r) => {
      assert.fail(r);
    });

    // Assert
    assert.strictEqual(spawnStub.called, true, "should execute external command ");
    assert.strictEqual(spawnStub.getCall(0).args[0], "npx", "should execute npx command");
    assert.deepStrictEqual(
      spawnStub.getCall(0).args[1],
      ["ganache", `--port ${defaultPort}`],
      "should execute npx command with specific parameters"
    );
  });
});

async function createTestServiceItems(): Promise<Service[]> {
  const localService = new LocalService();
  return [localService];
}<|MERGE_RESOLUTION|>--- conflicted
+++ resolved
@@ -10,18 +10,7 @@
 import {GanacheCommands} from "../../src/commands";
 import * as commands from "../../src/helpers/command";
 import * as shell from "../../src/helpers/shell";
-<<<<<<< HEAD
-import {IExtensionItem, LocalProject, LocalService, Service} from "../../src/Models/TreeItems";
-=======
-import {
-  AzureBlockchainService,
-  IExtensionItem,
-  LocalProject,
-  LocalService,
-  Service,
-  TLocalProjectOptions,
-} from "../../src/Models/TreeItems";
->>>>>>> ccbe4e7b
+import {IExtensionItem, LocalProject, LocalService, Service, TLocalProjectOptions} from "../../src/Models/TreeItems";
 import {TreeManager} from "../../src/services";
 import {ProjectView} from "../../src/ViewItems";
 
@@ -32,13 +21,13 @@
   let loadStateMock: sinon.SinonStub<[], IExtensionItem[]>;
   let projectView: ProjectView;
 
-  const description: string = String.Empty;
+  const description: string = "";
 
   const options: TLocalProjectOptions = {
     isForked: false,
-    forkedNetwork: String.Empty,
+    forkedNetwork: "",
     blockNumber: 0,
-    url: String.Empty,
+    url: "",
   };
 
   const streamMock = {
