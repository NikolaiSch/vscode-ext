--- conflicted
+++ resolved
@@ -10,31 +10,19 @@
 import * as userInteraction from "../../src/helpers/userInteraction";
 import {required} from "../../src/helpers/required";
 import * as shell from "../../src/helpers/shell";
-<<<<<<< HEAD
-import {IExtensionItem, LocalProject, LocalService, Service} from "../../src/Models/TreeItems";
-=======
-import {
-  AzureBlockchainProject,
-  AzureBlockchainService,
-  IExtensionItem,
-  LocalProject,
-  LocalService,
-  Service,
-  TLocalProjectOptions,
-} from "../../src/Models/TreeItems";
->>>>>>> ccbe4e7b
+import {IExtensionItem, LocalProject, LocalService, Service, TLocalProjectOptions} from "../../src/Models/TreeItems";
 import {GanacheService, TreeManager} from "../../src/services";
 import * as GanacheServiceClient from "../../src/services/ganache/GanacheServiceClient";
 import {ProjectView} from "../../src/ViewItems";
 import {TestConstants} from "../TestConstants";
 
-const description: string = String.Empty;
+const description: string = "";
 
 const options: TLocalProjectOptions = {
   isForked: false,
-  forkedNetwork: String.Empty,
+  forkedNetwork: "",
   blockNumber: 0,
-  url: String.Empty,
+  url: "",
 };
 
 describe("Unit tests GanacheCommands", () => {
@@ -197,11 +185,7 @@
 });
 
 const testPort = 8544;
-<<<<<<< HEAD
-const localProject = new LocalProject(TestConstants.servicesNames.localProject, testPort);
-=======
-const localProject = new LocalProject(TestConstants.consortiumTestNames.local, testPort, options, description);
->>>>>>> ccbe4e7b
+const localProject = new LocalProject(TestConstants.servicesNames.localProject, testPort, options, description);
 
 async function createTestServiceItems(): Promise<Service[]> {
   const services: Service[] = [];
