--- conflicted
+++ resolved
@@ -1,31 +1,21 @@
 // Copyright (c) Consensys Software Inc. All rights reserved.
 // Licensed under the MIT license.
 
-<<<<<<< HEAD
 import assert from 'assert';
+import path from 'path';
 import sinon from 'sinon';
-import {debug, QuickPickItem, workspace} from 'vscode';
-=======
-import assert from "assert";
-import path from "path";
-import sinon from "sinon";
-import {debug, QuickPickItem, Uri, workspace} from "vscode";
->>>>>>> 797cb592
+import {debug, QuickPickItem, Uri, workspace} from 'vscode';
 
 import {DebugNetwork} from '../../src/debugAdapter/debugNetwork';
 import {ITransactionResponse} from '../../src/debugAdapter/models/ITransactionResponse';
 import {TransactionProvider} from '../../src/debugAdapter/transaction/transactionProvider';
 
-<<<<<<< HEAD
 import * as userInteraction from '../../src/helpers/userInteraction';
-=======
-import * as userInteraction from "../../src/helpers/userInteraction";
-import {TestConstants} from "../TestConstants";
+import {TestConstants} from '../TestConstants';
 
-import * as helpers from "../../src/helpers";
+import * as helpers from '../../src/helpers';
 
 const truffleWorkspace: Uri = Uri.parse(path.join(__dirname, TestConstants.truffleCommandTestDataFolder));
->>>>>>> 797cb592
 
 describe('DebuggerCommands unit tests', () => {
   let mockGetTxHashes: sinon.SinonStub<[(number | undefined)?], Promise<string[]>>;
@@ -39,18 +29,12 @@
     mockGetTxInfos = sinon.stub(TransactionProvider.prototype, 'getTransactionsInfo');
     mockGetTxInfos.resolves([]);
 
-<<<<<<< HEAD
+    getWorkspacesMock = sinon.stub(helpers, 'getWorkspace');
+    getWorkspacesMock.returns(truffleWorkspace);
+
     sinon.stub(debug, 'startDebugging').resolves();
     sinon.stub(workspace, 'workspaceFolders').value([{uri: {fsPath: 'workspace'}}]);
     sinon.stub(DebugNetwork.prototype, 'load').resolves();
-=======
-    getWorkspacesMock = sinon.stub(helpers, "getWorkspace");
-    getWorkspacesMock.returns(truffleWorkspace);
-
-    sinon.stub(debug, "startDebugging").resolves();
-    sinon.stub(workspace, "workspaceFolders").value([{uri: {fsPath: "workspace"}}]);
-    sinon.stub(DebugNetwork.prototype, "load").resolves();
->>>>>>> 797cb592
     sinon
       .stub(DebugNetwork.prototype, 'getTruffleConfiguration')
       .returns({build_directory: '', contracts_build_directory: '', contracts_directory: '', migrations_directory: ''});
