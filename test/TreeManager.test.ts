--- conflicted
+++ resolved
@@ -5,11 +5,7 @@
 import rewire from "rewire";
 
 describe("TreeManager tests", () => {
-<<<<<<< HEAD
-  const numberOfElements = 2;
-=======
-  const numberOfElements = 5;
->>>>>>> ccbe4e7b
+  const numberOfElements = 3;
   it(`fillDefaultTypes should return array with ${numberOfElements} elements`, async () => {
     // Arrange
     const treeManagerRewire = rewire("../src/services/tree/TreeManager");
