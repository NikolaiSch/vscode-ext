// Copyright (c) Consensys Software Inc. All rights reserved.
// Licensed under the MIT license.

import {commands, ExtensionContext, Uri, window, workspace} from "vscode";
import {
  DebuggerCommands,
  GanacheCommands,
  InfuraCommands,
  ProjectCommands,
  sdkCoreCommands,
  ServiceCommands,
  TruffleCommands,
} from "./commands";
import {Constants} from "./Constants";
import {CommandContext, isWorkspaceOpen, required, setCommandContext} from "./helpers";
import {CancellationEvent} from "./Models";
import {Output} from "./Output";
import {ChangelogPage, RequirementsPage, WelcomePage} from "./pages";
import {
  AdapterType,
  ContractDB,
  GanacheService,
  InfuraServiceClient,
  MnemonicRepository,
  TreeManager,
  TreeService,
} from "./services";
import {Telemetry} from "./TelemetryClient";
import {NetworkNodeView, ProjectView} from "./ViewItems";

import {DebuggerConfiguration} from "./debugAdapter/configuration/debuggerConfiguration";

export async function activate(context: ExtensionContext) {
  if (process.env.CODE_TEST) {
    return;
  }

  Constants.initialize(context);
  DebuggerConfiguration.initialize(context);
  await ContractDB.initialize(AdapterType.IN_MEMORY);
  await InfuraServiceClient.initialize(context.globalState);
  MnemonicRepository.initialize(context.globalState);
  TreeManager.initialize(context.globalState);
  TreeService.initialize("truffle-vscode.truffle");
  await sdkCoreCommands.initialize(context.globalState);

  setCommandContext(CommandContext.Enabled, true);
  setCommandContext(CommandContext.IsWorkspaceOpen, isWorkspaceOpen());

  const welcomePage = new WelcomePage(context);
  const requirementsPage = new RequirementsPage(context);
  const changelogPage = new ChangelogPage(context);

  await welcomePage.checkAndShow();
  await changelogPage.checkAndShow();

  //#region trufflesuite extension commands
  const refresh = commands.registerCommand("truffle-vscode.refresh", (element) => {
    TreeService.refresh(element);
  });
  const showWelcomePage = commands.registerCommand("truffle-vscode.showWelcomePage", async () => {
    return welcomePage.show();
  });
  const showRequirementsPage = commands.registerCommand(
    "truffle-vscode.showRequirementsPage",
    async (checkShowOnStartup: boolean) => {
      return checkShowOnStartup ? await requirementsPage.checkAndShow() : await requirementsPage.show();
    }
  );
  //#endregion

  //#region Ganache extension commands
  const startGanacheServer = commands.registerCommand(
    "truffle-vscode.startGanacheServer",
    async (viewItem?: ProjectView) => {
      await tryExecute(() => GanacheCommands.startGanacheCmd(viewItem));
    }
  );

  const stopGanacheServer = commands.registerCommand(
    "truffle-vscode.stopGanacheServer",
    async (viewItem?: ProjectView) => {
      await tryExecute(() => GanacheCommands.stopGanacheCmd(viewItem));
    }
  );

  const resartGanacheServer = commands.registerCommand(
    "truffle-vscode.restartGanacheServer",
    async (viewItem?: ProjectView) => {
      await tryExecute(() => GanacheCommands.stopGanacheCmd(viewItem)).then(() =>
        tryExecute(() => GanacheCommands.startGanacheCmd(viewItem))
      );
    }
  );
  //#endregion

  //#region truffle commands
  const newSolidityProject = commands.registerCommand("truffle-vscode.newSolidityProject", async () => {
    await tryExecute(() => ProjectCommands.newSolidityProject());
  });
  const buildContracts = commands.registerCommand("truffle-vscode.buildContracts", async () => {
    await tryExecute(() => sdkCoreCommands.build());
  });
  const deployContracts = commands.registerCommand("truffle-vscode.deployContracts", async () => {
    await tryExecute(() => sdkCoreCommands.deploy());
  });
  const copyByteCode = commands.registerCommand("truffle-contract.copyByteCode", async (uri: Uri) => {
    await tryExecute(() => TruffleCommands.writeBytecodeToBuffer(uri));
  });
  const copyDeployedByteCode = commands.registerCommand("truffle-contract.copyDeployedByteCode", async (uri: Uri) => {
    await tryExecute(() => TruffleCommands.writeDeployedBytecodeToBuffer(uri));
  });
  const copyABI = commands.registerCommand("truffle-contract.copyABI", async (uri: Uri) => {
    await tryExecute(() => TruffleCommands.writeAbiToBuffer(uri));
  });
  const copyRPCEndpointAddress = commands.registerCommand(
    "truffle-vscode.copyRPCEndpointAddress",
    async (viewItem: NetworkNodeView) => {
      await tryExecute(() => TruffleCommands.writeRPCEndpointAddressToBuffer(viewItem));
    }
  );
  const getPrivateKeyFromMnemonic = commands.registerCommand("truffle-vscode.getPrivateKey", async () => {
    await tryExecute(() => TruffleCommands.getPrivateKeyFromMnemonic());
  });
  //#endregion

  //#region services with dialog
  const createProject = commands.registerCommand("truffle-vscode.createProject", async () => {
    await tryExecute(() => ServiceCommands.createProject());
  });
  const connectProject = commands.registerCommand("truffle-vscode.connectProject", async () => {
    await tryExecute(() => ServiceCommands.connectProject());
  });
  const disconnectProject = commands.registerCommand(
    "truffle-vscode.disconnectProject",
    async (viewItem: ProjectView) => {
      await tryExecute(() => ServiceCommands.disconnectProject(viewItem));
    }
  );
  const openAtAzurePortal = commands.registerCommand(
    "truffle-vscode.openAtAzurePortal",
    async (viewItem: NetworkNodeView) => ServiceCommands.openAtAzurePortal(viewItem)
  );
  //#endregion

  //#region Infura commands
  const signInToInfuraAccount = commands.registerCommand("truffle-vscode.signInToInfuraAccount", async () => {
    await tryExecute(() => InfuraCommands.signIn());
  });
  const signOutOfInfuraAccount = commands.registerCommand("truffle-vscode.signOutOfInfuraAccount", async () => {
    await tryExecute(() => InfuraCommands.signOut());
  });
  const showProjectsFromInfuraAccount = commands.registerCommand(
    "truffle-vscode.showProjectsFromInfuraAccount",
    async () => {
      await tryExecute(() => InfuraCommands.showProjectsFromAccount());
    }
  );
  //#endregion

  //#region contract commands
  // const createNewBDMApplication = commands.registerCommand(
  //   "truffle-vscode.createNewBDMApplication",
  //   async (viewItem: ProjectView) => {
  //     await tryExecute(() => ServiceCommands.createNewBDMApplication(viewItem));
  //   }
  // );
  // const deleteBDMApplication = commands.registerCommand(
  //   "truffle-vscode.deleteBDMApplication",
  //   async (viewItem: NetworkNodeView) => await tryExecute(() => ServiceCommands.deleteBDMApplication(viewItem))
  // );
  //#endregion

<<<<<<< HEAD
  //#region open zeppelin commands
  // const openZeppelinAddCategory = commands.registerCommand("truffle-oz.addCategory", async () => {
  //   await tryExecute(() => OpenZeppelinCommands.addCategory());
  // });
  //#endregion

=======
>>>>>>> 96a5c951
  //#region logic app commands
  // const generateMicroservicesWorkflows = commands.registerCommand(
  //   'truffle-vscode.generateMicroservicesWorkflows',
  //   async (filePath: Uri | undefined) => {
  //     await tryExecute(async () => await LogicAppCommands.generateMicroservicesWorkflows(filePath));
  //   });
  // const generateDataPublishingWorkflows = commands.registerCommand(
  //   'truffle-vscode.generateDataPublishingWorkflows',
  //   async (filePath: Uri | undefined) => {
  //     await tryExecute(async () => await LogicAppCommands.generateDataPublishingWorkflows(filePath));
  //   });
  // const generateEventPublishingWorkflows = commands.registerCommand(
  //   'truffle-vscode.generateEventPublishingWorkflows',
  //   async (filePath: Uri | undefined) => {
  //     await tryExecute(async () => await LogicAppCommands.generateEventPublishingWorkflows(filePath));
  //   });
  // const generateReportPublishingWorkflows = commands.registerCommand(
  //   'truffle-vscode.generateReportPublishingWorkflows',
  //   async (filePath: Uri | undefined) => {
  //     await tryExecute(async () => await LogicAppCommands.generateReportPublishingWorkflows(filePath));
  //   });
  //#endregion

  //#region debugger commands
  const startDebugger = commands.registerCommand("truffle-vscode.debugTransaction", async () => {
    await tryExecute(() => DebuggerCommands.startSolidityDebugger());
  });
  //#endregion

  //#region other subscriptions
  const changeCoreSdkConfigurationListener = workspace.onDidChangeConfiguration(async (event) => {
    if (event.affectsConfiguration(Constants.userSettings.coreSdkSettingsKey)) {
      await sdkCoreCommands.initialize(context.globalState);
    }
  });
  //#endregion

  const subscriptions = [
    showWelcomePage,
    showRequirementsPage,
    refresh,
    newSolidityProject,
    buildContracts,
    deployContracts,
    // createNewBDMApplication,
    createProject,
    connectProject,
    // deleteBDMApplication,
    disconnectProject,
    copyByteCode,
    copyDeployedByteCode,
    copyABI,
    copyRPCEndpointAddress,
    startDebugger,
    startGanacheServer,
    stopGanacheServer,
    resartGanacheServer,
    // generateMicroservicesWorkflows,
    // generateDataPublishingWorkflows,
    // generateEventPublishingWorkflows,
    // generateReportPublishingWorkflows,
    getPrivateKeyFromMnemonic,
    signInToInfuraAccount,
    signOutOfInfuraAccount,
    showProjectsFromInfuraAccount,
<<<<<<< HEAD
    //openZeppelinAddCategory,
=======
>>>>>>> 96a5c951
    openAtAzurePortal,
    changeCoreSdkConfigurationListener,
  ];
  context.subscriptions.push(...subscriptions);

  required.checkAllApps();

  Telemetry.sendEvent(Constants.telemetryEvents.extensionActivated);
<<<<<<< HEAD

  // checkAndUpgradeOpenZeppelinAsync();
=======
>>>>>>> 96a5c951
}

export async function deactivate(): Promise<void> {
  // This method is called when your extension is deactivated
  // To dispose of all extensions, vscode provides 5 sec.
  // Therefore, please, call important dispose functions first and don't use await
  // For more information see https://github.com/Microsoft/vscode/issues/47881
  GanacheService.dispose();
  ContractDB.dispose();
  Telemetry.dispose();
  TreeManager.dispose();
  Output.dispose();
}

async function tryExecute(func: () => Promise<any>, errorMessage: string | null = null): Promise<void> {
  try {
    await func();
  } catch (error) {
    if (error instanceof CancellationEvent) {
      return;
    }
    window.showErrorMessage(errorMessage || (error as Error).message);
  }
<<<<<<< HEAD
}

// async function checkAndUpgradeOpenZeppelinAsync(): Promise<void> {
//   if (await openZeppelinHelper.shouldUpgradeOpenZeppelinAsync()) {
//     await openZeppelinHelper.upgradeOpenZeppelinUserSettingsAsync();
//     await openZeppelinHelper.upgradeOpenZeppelinContractsAsync();
//   }
// }
=======
}
>>>>>>> 96a5c951
<|MERGE_RESOLUTION|>--- conflicted
+++ resolved
@@ -171,15 +171,6 @@
   // );
   //#endregion
 
-<<<<<<< HEAD
-  //#region open zeppelin commands
-  // const openZeppelinAddCategory = commands.registerCommand("truffle-oz.addCategory", async () => {
-  //   await tryExecute(() => OpenZeppelinCommands.addCategory());
-  // });
-  //#endregion
-
-=======
->>>>>>> 96a5c951
   //#region logic app commands
   // const generateMicroservicesWorkflows = commands.registerCommand(
   //   'truffle-vscode.generateMicroservicesWorkflows',
@@ -245,10 +236,6 @@
     signInToInfuraAccount,
     signOutOfInfuraAccount,
     showProjectsFromInfuraAccount,
-<<<<<<< HEAD
-    //openZeppelinAddCategory,
-=======
->>>>>>> 96a5c951
     openAtAzurePortal,
     changeCoreSdkConfigurationListener,
   ];
@@ -257,11 +244,6 @@
   required.checkAllApps();
 
   Telemetry.sendEvent(Constants.telemetryEvents.extensionActivated);
-<<<<<<< HEAD
-
-  // checkAndUpgradeOpenZeppelinAsync();
-=======
->>>>>>> 96a5c951
 }
 
 export async function deactivate(): Promise<void> {
@@ -285,15 +267,4 @@
     }
     window.showErrorMessage(errorMessage || (error as Error).message);
   }
-<<<<<<< HEAD
-}
-
-// async function checkAndUpgradeOpenZeppelinAsync(): Promise<void> {
-//   if (await openZeppelinHelper.shouldUpgradeOpenZeppelinAsync()) {
-//     await openZeppelinHelper.upgradeOpenZeppelinUserSettingsAsync();
-//     await openZeppelinHelper.upgradeOpenZeppelinContractsAsync();
-//   }
-// }
-=======
-}
->>>>>>> 96a5c951
+}