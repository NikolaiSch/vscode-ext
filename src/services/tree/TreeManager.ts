--- conflicted
+++ resolved
@@ -4,12 +4,7 @@
 import {Memento} from "vscode";
 import {Constants} from "../../Constants";
 import {ItemFactory} from "../../Models";
-<<<<<<< HEAD
-import {Command, IExtensionItem, InfuraService, LocalService, Service, ServiceTypes} from "../../Models/TreeItems";
-=======
 import {
-  AzureBlockchainService,
-  BlockchainDataManagerService,
   Command,
   IExtensionItem,
   InfuraService,
@@ -18,7 +13,6 @@
   Service,
   ServiceTypes,
 } from "../../Models/TreeItems";
->>>>>>> ccbe4e7b
 import {Output} from "../../Output";
 import {Telemetry} from "../../TelemetryClient";
 
@@ -102,22 +96,13 @@
     if (!infuraService) {
       infuraService = new InfuraService();
     }
-<<<<<<< HEAD
-    return [infuraService, localService];
-=======
-
-    let bdmService = items.find((item) => item instanceof BlockchainDataManagerService);
-    if (!bdmService) {
-      bdmService = new BlockchainDataManagerService();
-    }
 
     let genericService = items.find((item) => item instanceof GenericService);
     if (!genericService) {
       genericService = new GenericService();
     }
 
-    return [trufflesuite, infuraService, localService, bdmService, genericService];
->>>>>>> ccbe4e7b
+    return [infuraService, localService, genericService];
   }
 }
 
