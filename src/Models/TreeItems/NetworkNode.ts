--- conflicted
+++ resolved
@@ -20,19 +20,11 @@
   "i"
 );
 
-<<<<<<< HEAD
-export type NetworkNodeTypes = ItemType.LOCAL_NETWORK_NODE | ItemType.INFURA_NETWORK_NODE;
-=======
 export type NetworkNodeTypes =
-  | ItemType.AZURE_BLOCKCHAIN_NETWORK_NODE
   | ItemType.LOCAL_NETWORK_NODE
   | ItemType.INFURA_NETWORK_NODE
-  | ItemType.GENERIC_NETWORK_NODE
-  | ItemType.BLOCKCHAIN_DATA_MANAGER_APPLICATION
-  | ItemType.BLOCKCHAIN_DATA_MANAGER_INPUT
-  | ItemType.BLOCKCHAIN_DATA_MANAGER_OUTPUT;
+  | ItemType.GENERIC_NETWORK_NODE;
 
->>>>>>> ccbe4e7b
 export abstract class NetworkNode extends ExtensionItem {
   public readonly networkId: number | string;
   public readonly url: URL;
