// Copyright (c) Consensys Software Inc. All rights reserved.
// Licensed under the MIT license.

import {commands, TreeItem, TreeItemCollapsibleState, Uri} from "vscode";
import {Constants} from "../../Constants";
import {Telemetry} from "../../TelemetryClient";
import {ItemType} from "../ItemType";
import {IExtensionItem} from "./IExtensionItem";
import Timeout = NodeJS.Timeout;

export interface ExtensionItemData {
  iconPath?: {light: string | Uri; dark: string | Uri};
  contextValue?: string;
}

export abstract class ExtensionItem extends TreeItem implements IExtensionItem {
  protected static timeoutID: NodeJS.Timeout | undefined;
  protected children: IExtensionItem[];
  protected parent: IExtensionItem | null;

  protected constructor(
    public readonly itemType: ItemType,
    public readonly label: string,
    public readonly data: ExtensionItemData,
<<<<<<< HEAD
    public readonly description?: string
=======
    public description?: string
>>>>>>> f307a909
  ) {
    super(label);

    this.contextValue = data.contextValue;
    this.iconPath = data.iconPath;
    this.description = description;
<<<<<<< HEAD
    this.tooltip = description;
=======
>>>>>>> f307a909

    this.children = [];
    this.parent = null;
  }

  public getParent(): IExtensionItem | null {
    return this.parent;
  }

  public getChildren(): IExtensionItem[] {
    return this.children;
  }

  public addParent(parent: IExtensionItem): void {
    this.parent = parent;
  }

  public addChild(child: IExtensionItem): void {
    if (this.children.some((_child) => _child.label === child.label)) {
      Telemetry.sendException(
        new Error(Constants.errorMessageStrings.GetMessageChildAlreadyConnected(Telemetry.obfuscate(child.label || "")))
      );
      throw new Error(Constants.errorMessageStrings.GetMessageChildAlreadyConnected(child.label || ""));
    }

    child.addParent(this);
    this.children.push(child);

    this.collapse();
    return this.refreshTree();
  }

  public removeChild(child: IExtensionItem): void {
    this.children = this.children.filter((_child) => _child !== child);

    this.collapse();
    return this.refreshTree();
  }

  public setChildren(children: IExtensionItem[]): void {
    this.children = children;
    this.children.forEach((child) => child.addParent(this));

    this.collapse();
    return this.refreshTree();
  }

  public toJSON(): {[key: string]: any} {
    return {
      children: this.children,
      description: this.description,
      itemType: this.itemType,
      label: this.label,
    };
  }

  private collapse() {
    if (this.children.length > 0) {
      Telemetry.sendEvent("ExtensionItem.collapse.childrenLengthGreaterThanZero");
      this.collapsibleState = TreeItemCollapsibleState.Collapsed;
    } else {
      this.collapsibleState = TreeItemCollapsibleState.None;
    }
  }

  private refreshTree(): void {
    clearTimeout(ExtensionItem.timeoutID as Timeout);
    ExtensionItem.timeoutID = setTimeout(async () => {
      try {
        await commands.executeCommand("truffle-vscode.refresh");
      } catch (error) {
        Telemetry.sendException(error as Error);
      }
    }, 300);
  }
}<|MERGE_RESOLUTION|>--- conflicted
+++ resolved
@@ -22,21 +22,14 @@
     public readonly itemType: ItemType,
     public readonly label: string,
     public readonly data: ExtensionItemData,
-<<<<<<< HEAD
-    public readonly description?: string
-=======
     public description?: string
->>>>>>> f307a909
   ) {
     super(label);
 
     this.contextValue = data.contextValue;
     this.iconPath = data.iconPath;
     this.description = description;
-<<<<<<< HEAD
     this.tooltip = description;
-=======
->>>>>>> f307a909
 
     this.children = [];
     this.parent = null;
