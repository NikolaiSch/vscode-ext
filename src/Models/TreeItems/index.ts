--- conflicted
+++ resolved
@@ -11,13 +11,9 @@
 export * from "./LocalNetworkNode";
 export * from "./LocalProject";
 export * from "./LocalService";
-<<<<<<< HEAD
-=======
 export * from "./GenericNetworkNode";
 export * from "./GenericProject";
 export * from "./GenericService";
-export * from "./Member";
->>>>>>> ccbe4e7b
 export * from "./MnemonicNetworkNode";
 export * from "./NetworkNode";
 export * from "./Nullable";
