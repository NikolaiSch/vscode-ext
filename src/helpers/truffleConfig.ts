--- conflicted
+++ resolved
@@ -3,7 +3,6 @@
 
 import {parse} from 'acorn';
 // @ts-ignore
-<<<<<<< HEAD
 import * as walk from 'acorn-walk';
 import {generate} from 'astring';
 import {entropyToMnemonic} from 'bip39';
@@ -11,27 +10,11 @@
 import ESTree from 'estree';
 import fs from 'fs-extra';
 import path from 'path';
-import {Uri} from 'vscode';
 import {Constants} from '../Constants';
-import {getWorkspaceRoot} from './index';
+import {getWorkspaceRoot} from '../helpers';
 import {MnemonicRepository} from '../services';
 import {Telemetry} from '../TelemetryClient';
 import {tryExecuteCommandInFork} from './command';
-import {getPathByPlataform} from './workspace';
-=======
-import * as walk from "acorn-walk";
-import {generate} from "astring";
-import {entropyToMnemonic} from "bip39";
-import crypto from "crypto";
-import ESTree from "estree";
-import fs from "fs-extra";
-import path from "path";
-import {Constants} from "../Constants";
-import {getWorkspaceRoot} from "../helpers";
-import {MnemonicRepository} from "../services";
-import {Telemetry} from "../TelemetryClient";
-import {tryExecuteCommandInFork} from "./command";
->>>>>>> 797cb592
 
 export namespace TruffleConfiguration {
   const notAllowedSymbols = new RegExp(
