// Copyright (c) Consensys Software Inc. All rights reserved.
// Licensed under the MIT license.

import fs from 'fs';
import {InputBoxOptions, ProgressLocation, QuickPickItem, QuickPickOptions, Uri, window, workspace} from 'vscode';
import {Constants, NotificationOptions} from '../Constants';
import {CancellationEvent} from '../Models';
import {Telemetry} from '../TelemetryClient';
import {DialogResultValidator} from '../validators/DialogResultValidator';

export async function showInputBox(options: InputBoxOptions): Promise<string> {
  const result = await window.showInputBox(options);

  if (result === undefined) {
    Telemetry.sendEvent('userInteraction.showInputBox.userCancellation', {prompt: options.prompt || ''});
    throw new CancellationEvent();
  }

  return result;
}

export async function showQuickPickMany<T extends QuickPickItem>(
  items: T[] | Promise<T[]>,
  options: QuickPickOptions & {canPickMany: true}
): Promise<T[]> {
  const result = await window.showQuickPick(items, options);

  if (result === undefined) {
    Telemetry.sendEvent('userInteraction.showQuickPickMany.userCancellation', {
      placeHolder: options.placeHolder || '',
    });
    throw new CancellationEvent();
  }

  return result;
}

export async function showQuickPick<T extends QuickPickItem>(
  items: T[] | Promise<T[]>,
  options: QuickPickOptions
): Promise<T> {
<<<<<<< HEAD
  console.log('showQuickPick-ours', {items, options, real: window.showQuickPick});
=======
>>>>>>> 797cb592
  const result = await window.showQuickPick(items, options);

  if (result === undefined) {
    Telemetry.sendEvent('userInteraction.showQuickPick.userCancellation', {placeHolder: options.placeHolder || ''});
    throw new CancellationEvent();
  }

  return result;
}

export async function showConfirmPaidOperationDialog() {
  const answer = await showInputBox({
    ignoreFocusOut: true,
    prompt: Constants.placeholders.confirmPaidOperation,
    validateInput: DialogResultValidator.validateConfirmationResult,
  });

  if (answer.toLowerCase() !== Constants.confirmationDialogResult.yes.toLowerCase()) {
    Telemetry.sendEvent('userInteraction.showConfirmPaidOperationDialog.userCancellation', {
      prompt: Constants.placeholders.confirmPaidOperation,
    });
    throw new CancellationEvent();
  }
}

export async function showOpenFolderDialog(): Promise<string> {
  const folder = await window.showOpenDialog({
    canSelectFiles: false,
    canSelectFolders: true,
    canSelectMany: false,
    openLabel: Constants.placeholders.selectNewProjectPath,
  });

  if (!folder) {
    Telemetry.sendEvent('userInteraction.showOpenFolderDialog.userCancellation', {
      label: Constants.placeholders.selectNewProjectPath,
    });
    throw new CancellationEvent();
  }

  return folder[0].fsPath;
}

export async function showOpenFileDialog(): Promise<string> {
  const defaultFolder = workspace.workspaceFolders ? workspace.workspaceFolders[0].uri.fsPath : '';
  const folder = await window.showSaveDialog({
    defaultUri: Uri.parse(defaultFolder),
    saveLabel: Constants.placeholders.selectMnemonicStorage,
  });

  if (!folder) {
    Telemetry.sendEvent('userInteraction.showOpenFileDialog.userCancellation', {
      label: Constants.placeholders.selectMnemonicStorage,
    });
    throw new CancellationEvent();
  }

  return folder.fsPath;
}

export async function saveTextInFile(
  text: string,
  defaultFilename: string,
  ext?: {[name: string]: string[]}
): Promise<string> {
  const file = await window.showSaveDialog({
    defaultUri: Uri.file(defaultFilename),
    filters: ext,
  });

  if (!file) {
    Telemetry.sendEvent('userInteraction.saveTextInFile.userCancellation', {label: 'fileNotSelected'});
    throw new CancellationEvent();
  }

  fs.writeFileSync(file.fsPath, text);
  return file.fsPath;
}

export async function showConfirmationDialog(message: string): Promise<boolean> {
  const answer = await window.showInformationMessage(
    message,
    Constants.confirmationDialogResult.yes,
    Constants.confirmationDialogResult.no
  );

  return answer === Constants.confirmationDialogResult.yes;
}

export async function showNotification(options: Notification.IShowNotificationOptions): Promise<void> {
  options.type = options.type || NotificationOptions.info;

  Notification.types[options.type](options.message);
}

export async function showIgnorableNotification(message: string, fn: () => Promise<any>): Promise<void> {
  const ignoreNotification = workspace.getConfiguration('truffle-vscode').get('ignoreLongRunningTaskNotification');

  await window.withProgress(
    {
      location: ProgressLocation.Window,
      title: message,
    },
    async () => {
      if (ignoreNotification) {
        await fn();
      } else {
        await window.withProgress(
          {
            location: ProgressLocation.Notification,
            title: message,
          },
          fn
        );
      }
    }
  );
}

export async function showNotificationConfirmationDialog(
  message: string,
  positiveAnswer: string,
  cancel: string
): Promise<boolean> {
  const answer = await window.showInformationMessage(message, positiveAnswer, cancel);

  return answer === positiveAnswer;
}

namespace Notification {
  export const types = {
    error: window.showErrorMessage,
    info: window.showInformationMessage,
    warning: window.showWarningMessage,
  };

  export interface IShowNotificationOptions {
    type?: NotificationOptions.error | NotificationOptions.warning | NotificationOptions.info;
    message: string;
  }
}<|MERGE_RESOLUTION|>--- conflicted
+++ resolved
@@ -39,10 +39,6 @@
   items: T[] | Promise<T[]>,
   options: QuickPickOptions
 ): Promise<T> {
-<<<<<<< HEAD
-  console.log('showQuickPick-ours', {items, options, real: window.showQuickPick});
-=======
->>>>>>> 797cb592
   const result = await window.showQuickPick(items, options);
 
   if (result === undefined) {
