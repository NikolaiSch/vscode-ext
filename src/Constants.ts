--- conflicted
+++ resolved
@@ -10,16 +10,6 @@
 const packageJSON = extensions.getExtension(extensionId)!.packageJSON;
 
 export enum RequiredApps {
-<<<<<<< HEAD
-  node = "node",
-  npm = "npm",
-  git = "git",
-  python = "python",
-  truffle = "truffle",
-  ganache = "ganache",
-  hdwalletProvider = "truffle-hdwallet-provider",
-  dashboard = "dashboard",
-=======
   node = 'node',
   npm = 'npm',
   git = 'git',
@@ -27,7 +17,7 @@
   truffle = 'truffle',
   ganache = 'ganache',
   hdwalletProvider = 'truffle-hdwallet-provider',
->>>>>>> 43f67b61
+  dashboard = 'dashboard',
 }
 
 export enum NotificationOptions {
@@ -43,24 +33,14 @@
   public static extensionKey = packageJSON.aiKey;
 
   public static outputChannel = {
-<<<<<<< HEAD
-    truffleForVSCode: "Truffle for VSCode",
-    executeCommand: "Truffle: Execute command",
-    ganacheCommands: "Truffle: Ganache Server",
-    genericCommands: "Truffle: Generic Server",
-    dashboardCommands: "Truffle: Dashboard Server",
-    requirements: "Truffle: Requirements",
-    telemetryClient: "Truffle: Telemetry Client",
-    treeManager: "Truffle: Service Tree Manager",
-=======
     truffleForVSCode: 'Truffle for VSCode',
     executeCommand: 'Truffle: Execute command',
     ganacheCommands: 'Truffle: Ganache Server',
     genericCommands: 'Truffle: Generic Server',
+    dashboardCommands: 'Truffle: Dashboard Server',
     requirements: 'Truffle: Requirements',
     telemetryClient: 'Truffle: Telemetry Client',
     treeManager: 'Truffle: Service Tree Manager',
->>>>>>> 43f67b61
   };
 
   public static truffleConfigRequireNames = {
@@ -116,8 +96,8 @@
       min: '5.0.0',
     },
     [RequiredApps.dashboard]: {
-      max: "",
-      min: "5.5.0",
+      max: '',
+      min: '5.5.0',
     },
   };
 
@@ -246,11 +226,11 @@
 
   public static treeItemData = {
     dashboard: {
-      contextValue: "dashboard",
-      iconPath: {dark: "", light: ""},
-      label: "Truffle Dashboard",
-      prefix: "dsh",
-    },    
+      contextValue: 'dashboard',
+      iconPath: {dark: '', light: ''},
+      label: 'Truffle Dashboard',
+      prefix: 'dsh',
+    },
     network: {
       default: {
         contextValue: 'network',
@@ -444,31 +424,6 @@
   public static placeholders = {
     confirmDialog: 'Are your sure?',
     confirmPaidOperation: "This operation will cost Ether, type 'yes' to continue",
-<<<<<<< HEAD
-    emptyLineText: "<empty line>",
-    generateMnemonic: "Generate mnemonic",
-    pasteMnemonic: "Paste mnemonic",
-    selectContract: "Select contract",
-    selectDeployDestination: "Select deploy destination",
-    selectDestination: "Select destination",
-    selectGanacheServer: "Select Ganache server",
-    selectInfuraProject: "Select Infura project",
-    selectInfuraProjectAvailability: "Select Infura project availability",
-    selectMember: "Select member",
-    selectMnemonicExtractKey: "Select mnemonic to extract key",
-    selectMnemonicStorage: "Select mnemonic storage",
-    selectType: "Select a type",
-    selectNetwork: "Select a network to fork",
-    selectNewProjectPath: "Select new project path",
-    selectProjects: "Select Projects",
-    selectTransactionNode: "Select transaction node",
-    selectTypeOfSolidityProject: "Select type of solidity project",
-    setupMnemonic: "Setup mnemonic",
-    enterBlockNumber: "Leave blank for latest block",
-    enterNetworkUrl: "Enter a valid url",
-    buttonTruffleUpdate: "Update Truffle",
-    buttonClose: "Close",
-=======
     emptyLineText: '<empty line>',
     generateMnemonic: 'Generate mnemonic',
     pasteMnemonic: 'Paste mnemonic',
@@ -490,7 +445,8 @@
     setupMnemonic: 'Setup mnemonic',
     enterBlockNumber: 'Leave blank for latest block',
     enterNetworkUrl: 'Enter a valid url',
->>>>>>> 43f67b61
+    buttonTruffleUpdate: 'Update Truffle',
+    buttonClose: 'Close',
   };
 
   // More information see here
@@ -575,34 +531,28 @@
   };
 
   public static dashboardCommandStrings = {
-    cannotStartServer: "Cannot start dashboard server",
-    invalidDashboardPort: "Cannot start Dashboard server. Invalid port",
-    dashboardPortIsBusy: "Cannot start dashboard server, port is busy",
-    serverAlreadyRunning: "Dashboard server already running",
-    serverSuccessfullyStarted: "Dashboard server successfully started",
-    serverSuccessfullyStopped: "Dashboard server successfully stopped",
-    serverCanNotStop: "Dashboard stop server was failed because is not dashboard application",
-    connectingDashboardServer: "Connecting to Dashboard server",
+    cannotStartServer: 'Cannot start dashboard server',
+    invalidDashboardPort: 'Cannot start Dashboard server. Invalid port',
+    dashboardPortIsBusy: 'Cannot start dashboard server, port is busy',
+    serverAlreadyRunning: 'Dashboard server already running',
+    serverSuccessfullyStarted: 'Dashboard server successfully started',
+    serverSuccessfullyStopped: 'Dashboard server successfully stopped',
+    serverCanNotStop: 'Dashboard stop server was failed because is not dashboard application',
+    connectingDashboardServer: 'Connecting to Dashboard server',
   };
 
   public static uiCommandStrings = {
-<<<<<<< HEAD
-    createInfuraProject: "$(plus) Create Infura Project",
-    createProject: "$(plus) Create a new network",
-    createProjectDetail: "Create a new network choosing Ganache, Infura and others",
-    createTransactionNode: "$(plus) Create Transaction Node",
-    deployViaTruffleDashboard: "$(arrow-up) Deploy via Truffle Dashboard",
-    deployViaTruffleDashboardDetail: "Deploy your contracts via Truffle Dashboard",
-  };
-
-  public static uiCommandSeparators = {
-    optionSeparator: "Options",
-    networkSeparator: "Networks",
-=======
     createInfuraProject: '$(plus) Create Infura Project',
     createProject: '$(plus) Create a new network',
+    createProjectDetail: 'Create a new network choosing Ganache, Infura and others',
     createTransactionNode: '$(plus) Create Transaction Node',
->>>>>>> 43f67b61
+    deployViaTruffleDashboard: '$(arrow-up) Deploy via Truffle Dashboard',
+    deployViaTruffleDashboardDetail: 'Deploy your contracts via Truffle Dashboard',
+  };
+
+  public static uiCommandSeparators = {
+    optionSeparator: 'Options',
+    networkSeparator: 'Networks',
   };
 
   public static errorMessageStrings = {
@@ -641,12 +591,8 @@
     TruffleConfigHasIncorrectFormat: '"truffle-config.js" has incorrect format',
     TruffleConfigIsNotExist: 'Truffle configuration file not found',
     VariableShouldBeDefined: Constants.getMessageVariableShouldBeDefined,
-<<<<<<< HEAD
-    WorkspaceShouldBeOpened: "Workspace should be opened",
-    DashboardVersionError: "Please upgrade to the latest version of Truffle to use this feature",
-=======
     WorkspaceShouldBeOpened: 'Workspace should be opened',
->>>>>>> 43f67b61
+    DashboardVersionError: 'Please upgrade to the latest version of Truffle to use this feature',
   };
 
   public static informationMessage = {
@@ -790,8 +736,8 @@
     };
 
     this.treeItemData.dashboard.iconPath = {
-      dark: context.asAbsolutePath(path.join("resources/dark", "DashboardService.svg")),
-      light: context.asAbsolutePath(path.join("resources/light", "DashboardService.svg")),
+      dark: context.asAbsolutePath(path.join('resources/dark', 'DashboardService.svg')),
+      light: context.asAbsolutePath(path.join('resources/light', 'DashboardService.svg')),
     };
   }
 
