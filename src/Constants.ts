// Copyright (c) Microsoft Corporation. All rights reserved.
// Licensed under the MIT license.

import * as os from 'os';
import * as path from 'path';
import { ExtensionContext, extensions } from 'vscode';
import { IOZAsset } from './services/openZeppelin/models';

const extensionId = 'AzBlockchain.azure-blockchain';
const packageJSON = extensions.getExtension(extensionId)!.packageJSON;

export enum RequiredApps {
  node = 'node',
  npm = 'npm',
  git = 'git',
  python = 'python',
  truffle = 'truffle',
  ganache = 'ganache',
  hdwalletProvider = 'truffle-hdwallet-provider',
}

export enum NotificationOptions {
  error = 'error',
  info = 'info',
  warning = 'warning',
}

export class Constants {
  public static extensionContext: ExtensionContext;
  public static temporaryDirectory = '';
  public static extensionName = packageJSON.name;
  public static extensionVersion = packageJSON.version;
  public static extensionKey = packageJSON.aiKey;

  public static outputChannel = {
    azureBlockchain: 'Azure Blockchain',
    azureBlockchainServiceClient: 'Azure Blockchain Service Client',
    executeCommand: 'Execute command',
    ganacheCommands: 'Ganache Server',
    logicAppGenerator: 'Logic App Generator',
    requirements: 'Requirements',
    telemetryClient: 'Telemetry Client',
    treeManager: 'Service Tree Manager',
  };

  public static truffleConfigRequireNames = {
    fs: 'fs',
    fsPackageName: 'fs',
    hdwalletProvider: 'HDWalletProvider',
  };

  public static truffleConfigDefaultDirectory = {
    contracts_build_directory: path.join('./', 'build', 'contracts'),
    contracts_directory: path.join('./', 'contracts'),
    migrations_directory: path.join('./', 'migrations'),
  };

  public static defaultTruffleBox = 'Azure-Samples/Blockchain-Ethereum-Template';
  public static defaultDebounceTimeout = 300;
  public static defaultInputNameInBdm = 'transaction-node';
  public static containerAzureBlockchainExtension = 'container-azureblockchainextension';

  public static infuraHost = 'infura.io';
  public static localhost = '127.0.0.1';
  public static localhostName = 'development';
  public static defaultLocalhostPort = 8545;
  public static defaultABSPort = 3200;
  public static defaultABSHost = 'blockchain.azure.com';

  public static ganacheRetryTimeout = 2000; // milliseconds
  public static ganacheRetryAttempts = 5;

  public static azureBlockchainResourceName = {
    eventGrid: 'Event Grid',
    transactionNode: 'Transaction Node',
  };

  public static lengthParam = {
    azureBlockchainResourceName: {
      max: 20,
      min: 2,
    },
    bdmName: {
      max: 20,
      min: 1,
    },
    eventGridName: {
      max: 50,
      min: 3,
    },
    password: {
      max: 72,
      min: 12,
    },
    resourceGroup: {
      max: 90,
      min: 1,
    },
  };

  // Values are quite brittle and don't map directly to the requirements.html screen.
  public static requiredVersions: { [key: string]: string | { min: string, max: string } } = {
    [RequiredApps.ganache]: {
      max: '7.1.0',
      min: '6.0.0',
    },
    [RequiredApps.git]: '2.10.0',
    [RequiredApps.hdwalletProvider]: {
      max: '2.0.0',
      min: '1.0.17',
    },
<<<<<<< HEAD
    [RequiredApps.node]: '16.4.0',
    [RequiredApps.npm]: '7.18.1',
=======
    [RequiredApps.node]: {
      max: '16.13.0',
      min: '10.15.0',
    },
    [RequiredApps.npm]: {
      max: '8.1.0',
      min: '6.4.1',
    },
>>>>>>> 026e2ab3
    [RequiredApps.truffle]: {
      max: '6.0.0',
      min: '5.0.0',
    },
  };

  public static telemetryEvents = {
    extensionActivated: 'Extension.Activated',
    failedToCheckRequiredApps: 'Requirements.FailedToCheckRequiredApps',
    webPages: {
      action: 'WebPages.action',
      disposeWebPage: 'WebPages.DisposeWebPage',
      showWebPage: 'WebPages.ShowWebPage',
    },
  };

  public static globalStateKeys = {
    azureBlockchainExtensionVersion: 'azureBlockchainExtensionVersion',
    infuraCredentialsCacheKey: 'InfuraCache',
    infuraExcludedProjectsListKey: 'InfuraExcludedProjects',
    isNotifiedAboutOZSdk: 'isNotifiedAboutOZSdk',
    mnemonicStorageKey: 'mnemonicStorage',
    serviceResourceKey: 'treeContent',
  };

  public static infuraFileResponse = {
    css: '',
    path: '',
  };

  public static webViewPages = {
    changelog: {
      changelogPath: '',
      path: '',
      showOnStartup: 'showOnStartupChangelog',
      title: 'Azure Blockchain Development Kit for Ethereum Changelog',
      viewType: 'changelog',
    },
    contractUI: {
      path: '',
      showOnStartup: 'showOnStartupContractUI',
      title: 'Smart Contract UI',
      viewType: 'contractUIPage',
    },
    requirements: {
      path: '',
      showOnStartup: 'showOnStartupRequirementsPage',
      title: 'Azure Blockchain Development Kit - Preview',
      viewType: 'requirementsPage',
    },
    welcome: {
      path: '',
      showOnStartup: 'showOnStartupWelcomePage',
      title: 'Welcome to Azure Blockchain',
      viewType: 'welcomePage',
    },
  };

  public static contractExtension = {
    json: '.json',
    sol: '.sol',
    txt: '.txt',
  };

  public static networkProtocols = {
    file: 'file://',
    ftp: 'ftp://',
    http: 'http://',
    https: 'https://',
  };

  public static contractProperties = {
    abi: 'abi',
    bytecode: 'bytecode',
    deployedBytecode: 'deployedBytecode',
  };

  public static propertyLabels = {
    gasLimit: 'gas limit',
    gasPrice: 'gas price',
  };

  public static confirmationDialogResult = {
    no: 'No',
    yes: 'Yes',
  };

  public static installationDialogResult = {
    cancel: 'Cancel',
    install: 'Install',
  };

  public static mnemonicConstants = {
    fileExt: 'env',
  };

  public static defaultContractSettings = {
    gasLimit: 4712388,
    gasPrice: 100000000000,
  };

  public static paletteLabels = {
    enterApplicationName: 'Enter application name',
    enterBlockchainDataManagerName: 'Enter blockchain data manager name',
    enterConnectionName: 'Enter connection name',
    enterConsortiumManagementPassword: 'Enter consortium management password',
    enterConsortiumName: 'Enter consortium name',
    enterEventGridName: 'Enter event grid name',
    enterInfuraProjectName: 'Enter project name',
    enterLocalProjectName: 'Enter local project name',
    enterLocalProjectPort: 'Enter local port number',
    enterMemberName: 'Enter member name',
    enterMemberPassword: 'Enter member password',
    enterTransactionNodeName: 'Enter transaction node name',
    enterTransactionNodePassword: 'Enter transaction node password',
    enterTruffleBoxName: 'Enter pre-built Truffle project',
    enterUserEmail: 'Enter user email address',
    enterUserName: 'Enter user name',
    enterUserPassword: 'Enter user password',
    provideResourceGroupName: 'Provide a resource group name',
    selectConsortiumProtocol: 'Select protocol',
    selectConsortiumRegion: 'Select region',
    selectConsortiumSku: 'Select SKU',
    selectResourceGroup: 'Select resource group',
    valueOrDefault: Constants.getMessageValueOrDefault,
  };

  public static treeItemData = {
    group: {
      azure: {
        member: {
          contextValue: 'member',
          iconPath: { dark: '', light: '' },
        },
      },
      bdm: {
        input: {
          contextValue: 'inputGroup',
          iconPath: { dark: '', light: '' },
          label: 'Inputs',
        },
        output: {
          contextValue: 'outputGroup',
          iconPath: { dark: '', light: '' },
          label: 'Outputs',
        },
      },
    },
    network: {
      azure: {
        contextValue: 'network',
        iconPath: { dark: '', light: '' },
      },
      bdm: {
        application: {
          contextValue: 'bdmApplication',
          iconPath: { dark: '', light: '' },
        },
        input: {
          contextValue: 'input',
          iconPath: { dark: '', light: '' },
        },
        output: {
          contextValue: 'output',
          iconPath: { dark: '', light: '' },
        },
      },
      default: {
        contextValue: 'network',
        iconPath: { dark: '', light: '' },
      },
      infura: {
        contextValue: 'network',
        iconPath: { dark: '', light: '' },
      },
      local: {
        contextValue: 'localnetwork',
        iconPath: { dark: '', light: '' },
      },
    },
    project: {
      azure: {
        contextValue: 'project',
        iconPath: { dark: '', light: '' },
      },
      bdm: {
        contextValue: 'bdmproject',
        iconPath: { dark: '', light: '' },
      },
      default: {
        contextValue: 'project',
        iconPath: { dark: '', light: '' },
      },
      infura: {
        contextValue: 'project',
        iconPath: { dark: '', light: '' },
      },
      local: {
        contextValue: 'localproject',
        iconPath: { dark: '', light: '' },
      },
    },
    service: {
      azure: {
        contextValue: 'service',
        iconPath: { dark: '', light: '' },
        label: 'Azure Blockchain Service',
        prefix: 'abs',
      },
      bdm: {
        contextValue: 'service',
        iconPath: { dark: '', light: '' },
        label: 'Blockchain Data Manager',
        prefix: 'bdm',
      },
      default: {
        contextValue: 'service',
        iconPath: { dark: '', light: '' },
        label: 'Default Service',
      },
      infura: {
        contextValue: 'service',
        iconPath: { dark: '', light: '' },
        label: 'Infura Service',
        prefix: 'inf',
      },
      local: {
        contextValue: 'service',
        iconPath: { dark: '', light: '' },
        label: 'Local Service',
        prefix: 'loc',
      },
    },
  };

  public static validationRegexps = {
    array: /^\[.*\]$/g,
    forbiddenChars: {
      dotAtTheEnd: /^(?=.*[.]$).*$/g,
      networkName: /[^0-9a-z]/g,
      outboundConnectionName: /^(\d|[a-z])+$/g,
      password: /[#`*"'\-%;,]/g,
      resourceGroupName: /[#`*"'%;,!@$^&+=?\/<>|[\]{}:\\~]/g,
    },
    hasDigits: /(?=.*\d)/g,
    infuraProjectname: /^([a-zA-Z]|\d|\s|[-_:]){3,}$/g,
    isJsonFile: new RegExp(Constants.contractExtension.json + '$'),
    isLowerCase: /^[a-z0-9_\-!@$^&()+=?\/<>|[\]{}:.\\~ #`*"'%;,]+$/g,
    isUrl: /^(?:http(s)?:\/\/)?[\w:@.-]+(?:\.[\w.-]+)+[\w\-._~:/?#[\]@!$&'()*+,;=]+$/igm,
    lowerCaseLetter: /(?=.*[a-z]).*/g,
    moduleExportsTemplate: /{(.*)}$/g,
    onlyNumber: /^(-\d+|\d+)$/g,
    // tslint:disable-next-line: max-line-length
    port: /^([1-9]|[1-8][0-9]|9[0-9]|[1-8][0-9]{2}|9[0-8][0-9]|99[0-9]|[1-8][0-9]{3}|9[0-8][0-9]{2}|99[0-8][0-9]|999[0-9]|[1-5][0-9]{4}|6[0-4][0-9]{3}|65[0-4][0-9]{2}|655[0-2][0-9]|6553[0-5])$/,
    specialChars: {
      azureBlockchainResourceName: /^(?=^[a-z])[a-z0-9]+$/g,
      bdmName:
        new RegExp(`^([a-z0-9]){${Constants.lengthParam.bdmName.min},${Constants.lengthParam.bdmName.max}}$`, 'g'),
      eventGridName: new RegExp(`^([a-zA-Z0-9\-]){${Constants.lengthParam.eventGridName.min},${Constants.lengthParam.eventGridName.max}}$`, 'g'),
      password: /[!@$^&()+=?\/<>|[\]{}_:.\\~]/g,
      resourceGroupName: /[-\w.()]/g,
      transactionNodeName:
        new RegExp(`^(?=^[a-z])[a-z0-9]{${Constants.lengthParam.azureBlockchainResourceName.min},${Constants.lengthParam.azureBlockchainResourceName.max}}$`, 'g'),
    },
    types: {
      simpleArray: /\w+\[\]/g,
      simpleMapping: /^\[.+\]$/g,
      solidityAddress: /^(0x)[a-zA-Z0-9]{40}$/g,
      solidityInt: /^int\d+$/g,
      solidityInteger: /u*int\d*/g,
      solidityUint: /^uint\d+$/g,
    },
    upperCaseLetter: /(?=.*[A-Z]).*/g,
  };

  public static responseReason = {
    alreadyExists: 'AlreadyExists',
  };

  public static validationMessages = {
    arrayElementsShouldBeValid: (elementsType: string) => {
      return `Array elements should have valid value of type ${elementsType}`;
    },
    bdmApplicationNameExist: 'Blockchain Data Manager Application name already exists.',
    bdmNameAlreadyExists: 'Blockchain Data Manager name already exists.',
    eventGridAlreadyExists: 'Event Grid name already exists.',
    forbiddenChars: {
      dotAtTheEnd: "Input value must not have '.' at the end.",
      networkName: 'Invalid name. Name can contain only lowercase letters and numbers.',
      outboundConnectionName: 'Outbound connection must contain only lowercase letters and numbers.',
      password: "'#', '`', '*', '\"', ''', '-', '%', ',', ';'",
      // tslint:disable-next-line: max-line-length
      resourceGroupName: "'#', '`', '*', '\"', ''', '\%', ';', ',', '!', '@', '$', '^', '&', '+', '=', '?', '\/', '<', '>', '|', '[', '\]', '{', '}', ':', '\\', '~'",
    },
    forbiddenSymbols: 'Provided name has forbidden symbols.',
    infuraProjectInvalidName: 'Project name must be at least 3 characters and should have alphanumeric, space, and the symbols "-", "_", ":".',
    invalidAzureName: 'Invalid name. Name can contain only lowercase letters and numbers. ' +
      `The first character must be a letter. Length must be between ${Constants.lengthParam.azureBlockchainResourceName.min} ` +
      `and ${Constants.lengthParam.azureBlockchainResourceName.max} characters.`,
    invalidBDMApplicationName: 'The Blockchain Data Manager Application name is invalid. Name can contain only lowercase letters and numbers. Length must ' +
      `be between ${Constants.lengthParam.bdmName.min} and ${Constants.lengthParam.bdmName.max} characters.`,
    invalidBlockchainDataManagerName:
      'The Blockchain Data Manager name is invalid. Name can contain only lowercase letters and numbers. Length must ' +
      `be between ${Constants.lengthParam.bdmName.min} and ${Constants.lengthParam.bdmName.max} characters.`,
    invalidConfirmationResult: '\'yes\' or \'no\'',
    invalidEventGridName: 'The Event Grid name is invalid. Name can contain only letters, numbers and dashes. ' +
      `Length must be between ${Constants.lengthParam.eventGridName.min} and ${Constants.lengthParam.eventGridName.max} characters.`,
    invalidHostAddress: 'Invalid host address',
    invalidPort: 'Invalid port.',
    invalidResourceGroupName: 'Resource group names only allow alphanumeric characters, periods,' +
      'underscores, hyphens and parenthesis and cannot end in a period. ' +
      `Length must be between ${Constants.lengthParam.resourceGroup.min} and ${Constants.lengthParam.resourceGroup.max} characters.`,
    lengthRange: Constants.getMessageLengthRange,
    nameAlreadyInUse: 'This name is already in use. Choose another one.',
    noDigits: 'Password should have at least one digit.',
    noLowerCaseLetter: 'Password should have at least one lowercase letter from a to z.',
    noSpecialChars: 'Password must have 1 special character.',
    noUpperCaseLetter: 'Password should have at least one uppercase letter from A to Z.',
    onlyLowerCaseAllowed: 'Only lower case allowed.',
    onlyNumberAllowed: 'Value after \':\' should be a number.',
    openZeppelinFilesAreInvalid: Constants.getMessageOpenZeppelinFilesAreInvalid,
    portAlreadyInUse: 'This port is already in use. Choose another one.',
    portNotInUseGanache: 'No local service running on port. Please start service or select another port.',
    projectAlreadyExists: 'Network already exists.',
    projectAlreadyExistsOnInfura: 'Project already exist with the same name on Infura.',
    projectIdAlreadyExists: 'Network with project ID already exists.',
    resourceGroupAlreadyExists: Constants.getMessageResourceGroupAlreadyExist,
    transactionNodeNameAlreadyExists: 'Transaction Node name already exists.',
    unresolvedSymbols: Constants.getMessageInputHasUnresolvedSymbols,
    valueCanSafelyStoreUpToBits: (pow: string) => {
      return `Value can only safely store up to ${pow} bits`;
    },
    valueCannotBeEmpty: 'Value cannot be empty.',
    valueShouldBeArray: 'Value should be the array and enclosed in \[ \]',
    valueShouldBeBool: 'Value should be true or false.',
    valueShouldBeNumber: 'Value should be a number.',
    valueShouldBeNumberOrEmpty: 'Value should be a number or empty.',
    valueShouldBePositiveAndCanSafelyStoreUpToBits: (pow: string) => {
      return `Value should be positive and can only safely store up to ${pow} bits`;
    },
    valueShouldBeSolidityAddress: 'Value should be the correct solidity address.',
  };

  public static placeholders = {
    confirmDialog: 'Are your sure?',
    confirmPaidOperation: 'This operation will cost Ether, type \'yes\' to continue',
    emptyLineText: '<empty line>',
    generateMnemonic: 'Generate mnemonic',
    pasteMnemonic: 'Paste mnemonic',
    resourceGroupName: 'Resource Group Name',
    selectBlockchainDataManagerInstance: 'Select Blockchain Data Manager instance',
    selectConsortium: 'Select consortium',
    selectContract: 'Select contract',
    selectDeployDestination: 'Select deploy destination',
    selectDestination: 'Select destination',
    selectEventGrid: 'Select event grid',
    selectGanacheServer: 'Select Ganache server',
    selectInfuraProject: 'Select Infura project',
    selectInfuraProjectAvailability: 'Select Infura project availability',
    selectMember: 'Select member',
    selectMnemonicExtractKey: 'Select mnemonic to extract key',
    selectMnemonicStorage: 'Select mnemonic storage',
    selectNetwork: 'Select network',
    selectNewProjectPath: 'Select new project path',
    selectProjects: 'Select Projects',
    selectResourceGroup: 'Select a resource group',
    selectRgLocation: 'Select a location to create your Resource Group in...',
    selectSubscription: 'Select subscription',
    selectTransactionNode: 'Select transaction node',
    selectTypeOfSolidityProject: 'Select type of solidity project',
    setupMnemonic: 'Setup mnemonic',
  };

  // More information see here
  // https://ethereum.stackexchange.com/questions/17051/how-to-select-a-network-id-or-is-there-a-list-of-network-ids
  public static infuraEndpointsIds: { [key: string]: number } = {
    goerli: 5,
    kovan: 42,
    mainnet: 1,
    rinkeby: 4,
    ropsten: 3,
  };

  public static projectAvailability = {
    private: 'Private',
    public: 'Public',
  };

  public static consortiumMemberStatuses = {
    ready: 'Ready',
  };

  public static executeCommandMessage = {
    failedToRunCommand: (command: string) => `Failed to run command - ${command}. More details in output`,
    failedToRunScript: (scriptPath: string) => `Failed to run script - ${scriptPath}. More details in output`,
    finishRunningCommand: 'Finished running command',
    forkingModule: 'Forking script',
    runningCommand: 'Running command',
  };

  public static typeOfSolidityProject = {
    action: {
      emptyProject: 'createEmptyProject',
      projectFromTruffleBox: 'createProjectFromTruffleBox',
    },
    text: {
      emptyProject: 'Create basic project',
      projectFromTruffleBox: 'Create Project from Truffle box',
    },
  };

  public static statusBarMessages = {
    buildingContracts: 'Building contracts',
    checkingRequirementDependencies: 'Checking requirement dependencies version',
    createBDMApplication: 'Creating BDM app',
    createBlobs: 'Creating blobs',
    createContainer: 'Creating container',
    createStorageAccount: 'Creating storage account',
    creatingBlockchainDataManager: 'Creating new Blockchain Data Manager',
    creatingConsortium: 'Creating new consortium',
    creatingEventGrid: 'Creating new event grid',
    creatingProject: 'Creating new project',
    deleteBlobs: 'Deleting blobs',
    deployingContracts: (destination: string) => {
      return `Deploying contracts to '${destination}'`;
    },
    generatingLogicApp: (appName: string) => `Generating ${appName}!`,
  };

  public static rpcMethods = {
    getCode: 'eth_getCode',
    netListening: 'net_listening',
    netVersion: 'net_version',
  };

  public static ganacheCommandStrings = {
    cannotStartServer: 'Cannot start ganache server',
    ganachePortIsBusy: 'Cannot start ganache server, port is busy',
    invalidGanachePort: 'Cannot start Ganache server. Invalid port',
    serverAlreadyRunning: 'Ganache server already running',
    serverCanNotRunWithoutGanache: 'To start a local server, installed ganache-cli is required',
    serverCanNotStop: 'Ganache stop server was failed because is not ganache application',
    serverNoGanacheAvailable: 'No Ganache network settings available',
    serverNoGanacheInstance: 'No Ganache instance running',
    serverSuccessfullyStarted: 'Ganache server successfully started',
    serverSuccessfullyStopped: 'Ganache server successfully stopped',
  };

  public static uiCommandStrings = {
    createBlockchainDataManagerProject: '$(plus) Create Blockchain Data Manager Project',
    createConsortium: '$(plus) Create Consortium',
    createEventGrid: '$(plus) Create Event Grid',
    createInfuraProject: '$(plus) Create Infura Project',
    createProject: '$(plus) Create a new network',
    createTransactionNode: '$(plus) Create Transaction Node',
    deployToConsortium: 'Deploy to consortium',
  };

  public static errorMessageStrings = {
    // TODO names to lower case
    ActionAborted: 'Action aborted',
    AstIsEmpty: 'enums could not be extracted, current AST is empty',
    BlockchainItemIsUnavailable: Constants.getNetworkIsNotAvailableMessage,
    BuildContractsBeforeGenerating: 'Please build contracts before generating',
    BuildContractsDirDoesNotExist: Constants.getMessageContractsBuildDirectoryDoesNotExist,
    BuildContractsDirIsEmpty: Constants.getMessageContractsBuildDirectoryIsEmpty,
    CompiledContractIsMissing: 'Compiled contract is missing for solidity file.',
    ContractNotDeployed: 'Contracts are not deployed. Please deploy first.',
    DirectoryIsNotEmpty: 'Directory is not empty. Open another one?',
    ErrorWhileExecutingCommand: 'Error while executing command: ',
    ExtensionNotInstalled: (extensionName: string) =>
      `Please install ${extensionName} extension or change user settings to use another extension`,
    FetchingDeployedBytecodeIsFailed: 'An error occurred while fetching bytecode from network',
    GetMessageChildAlreadyConnected: Constants.getMessageChildAlreadyConnected,
    GitIsNotInstalled: 'Git is not installed',
    IncorrectInputUrl: 'Incorrect input url',
    InfuraUnauthorized: 'Unauthorized: please sign in with Infura account.',
    InvalidContract: 'This file is not a valid contract.',
    InvalidMnemonic: 'Invalid mnemonic',
    LoadServiceTreeFailed: 'Load service tree has failed.',
    MnemonicFileHaveNoText: 'Mnemonic file have no text',
    NetworkAlreadyExist: Constants.getMessageNetworkAlreadyExist,
    NetworkIsNotAvailable: 'The network the contract is deployed to is not available. Please deploy again.',
    NetworkNotFound: Constants.getMessageNetworkNotFound,
    NewProjectCreationFailed: 'Command createProject has failed.',
    NoContractBody: 'No contract body in AST',
    NoSubscriptionFound: 'No subscription found.',
    NoSubscriptionFoundClick: 'No subscription found, click an Azure account ' +
      'at the bottom left corner and choose Select All',
    PleaseRenameOldStyleTruffleConfig: 'Please rename file "truffle.js" to "truffle-config.js"',
    RequiredAppsAreNotInstalled: 'To run command you should install required apps',
    SolidityContractsNotFound: 'Solidity contracts were not found',
    SubscriptionNotFound: 'Can not find available subscription.',
    ThereAreNoMnemonics: 'There are no mnemonics',
    TruffleConfigHasIncorrectFormat: '"truffle-config.js" has incorrect format',
    TruffleConfigIsNotExist: 'Truffle configuration file not found',
    VariableShouldBeDefined: Constants.getMessageVariableShouldBeDefined,
    WaitForLogin: 'You should sign-in on Azure Portal',
    WorkflowTypeDoesNotMatch: 'workflowType does not match any available workflows',
    WorkspaceShouldBeOpened: 'Workspace should be opened',
  };

  public static informationMessage = {
    bdm: {
      bdmApplicationNotReady: 'Creations of BDM application and dependent resources were started. You can view the status in the status bar below. ' +
        'Please do not close vscode until it is ready. Once ready it will be added to the tree.',
      contractMustBeDeployedForBDMApplication: 'The contract must be compiled and deployed before a BDM application can be created.',
    },
    cancelButton: 'Cancel',
    compileAndDeployButton: 'Compile and deploy',
    consortiumDoesNotHaveMemberWithUrl: 'Consortium does not have member with url',
    consortiumNameValidating: 'Consortium name validating...',
    contractNotDeployed: 'Contract not deployed yet.',
    deployButton: 'Deploy',
    deployFailed: 'Deploy failed',
    deploySucceeded: 'Deploy succeeded',
    detailsButton: 'Details',
    generatedLogicApp: (appName: string) => `Generated the ${appName}!`,
    infuraAccountSuccessfullyCreated: 'Your Infura account successfully created. Please check you email for complete registration',
    infuraSignInPrompt: 'Not signed in to Infura account, sign in first.',
    installButton: 'Install',
    invalidRequiredVersion: 'Required app is not installed or has an old version.',
    memberNameValidating: 'Member name validating...',
    networkIsNotReady: Constants.getNetworkIsNotReadyMessage,
    openButton: 'Open',
    ozFrameworkIsAvailableNow: 'You can now use OpenZeppelin framework as well as Truffle',
    privateKeyWasCopiedToClipboard: 'Private key was copied to clipboard',
    provisioningResource: (name: string) => `${name} is provisioning. The provisioning status can be viewed in the Azure portal. ` +
      'You may return and complete this process once the provisioning is complete.',
    requiresDependency: 'This project deployment requires the truffle-hdwallet-provider.',
    rpcEndpointCopiedToClipboard: 'RPCEndpointAddress copied to clipboard',
    seeDetailsRequirementsPage: 'Please see details on the Requirements Page',
    signInButton: 'Sign In',
    transactionBytecodeWasCopiedToClipboard: 'Transaction Bytecode was copied to clipboard',
    transactionNodeNameValidating: 'Transaction Node name validating...',
    unsupportedVersionOfExternalExtension: (name: string, currentVersion: string, supportedVersion: string) =>
      `You try to use "${name}" extension of version ${currentVersion}, but current supported vesrion is ${supportedVersion}.`,
  };

  public static infuraCredentials = {
    clientId: 'vs-code',
    clientSecret: 'pRo64S3izL72crOsuZ9PatRad0og5dlB',
    scopes: {
      offline: 'offline',
      projectRead: 'projects.read',
      projectWrite: 'projects.write',
      userRead: 'user.read',
    },
  };

  public static infuraAuthUrls = {
    authURL: 'oauth2/auth',
    baseURL: 'https://oauth.infura.io/',
    callbackURL: 'http://127.0.0.1:9010/callback',
    revoke: 'oauth2/revoke',
    tokenURL: 'oauth2/token',
  };

  public static infuraAPIUrls = {
    projects: 'eth/projects',
    rootURL: 'https://system.infura.io/',
    userMe: 'user/me',
  };

  public static infuraSigningIn = 'Signing in';

  public static infuraRequestGrantType = {
    authorizationCode: 'authorization_code',
    refreshToken: 'refresh_token',
  };

  public static microservicesWorkflows = {
    Data: 'Data',
    Messaging: 'Messaging',
    Reporting: 'Reporting',
    Service: 'Service',
  };

  public static azureApps = {
    AzureFunction: { label: 'Azure Function', serviceType: 2, outputDir: 'generatedAzureFunction' },
    FlowApp: { label: 'Flow App', serviceType: 0, outputDir: 'generatedFlowApp' },
    LogicApp: { label: 'Logic App', serviceType: 1, outputDir: 'generatedLogicApp' },
  };

  public static azureApiVersions = {
    preview20180601: '2018-06-01-preview',
    preview20190601: '2019-06-01-preview',
    preview20200101: '2020-01-01-preview',
    20190601: '2019-06-01',
  };

  public static provisioningState = {
    creating: 'Creating',
    failed: 'Failed',
    resolvingDns: 'ResolvingDns',
    stopped: 'Stopped',
    succeeded: 'Succeeded',
    updating: 'Updating',
  };

  public static availableBlockchainDataManagerLocations = ['eastus', 'westeurope'];

  public static azureProviders = {
    blockchain: 'Microsoft.Blockchain',
    eventGrid: 'Microsoft.EventGrid',
    storage: 'Microsoft.Storage',
  };

  public static azureResourceExplorer = {
    contentType: 'application/json',
    portalBasUri: 'https://ms.portal.azure.com/#@microsoft.onmicrosoft.com',
    portalBladeUri: 'https://ms.portal.azure.com/#blade/ManagedLedgerExtension/TransactionNodeMenuBlade',
    providerName: 'Microsoft.Blockchain',
    requestAcceptLanguage: 'en-US',
    requestBaseUri: 'https://management.azure.com',
    resourceType: 'blockchainMembers',
    xMsBlockBlobType: 'BlockBlob',
  };

  public static solidityTypes = {
    address: 'address',
    bool: 'bool',
    int: 'int',
    string: 'string',
    uint: 'uint',
  };

  public static firstOZVersion = '2.3.0';
  public static allOpenZeppelinVersions = ['2.3.0', '2.4.0', '2.5.0'];

  public static userSettings = {
    coreSdkSettingsKey: 'azureBlockchainService.coreSDK',
    ozVersionUserSettingsKey: 'azureBlockchainService.openZeppelin.version',
    storageAccountUserSettingsKey: 'azureBlockchainService.storageAccount.name',
  };

  public static bdmApplicationRequestParameters = {
    artifactType: 'EthereumSmartContract',
    queryTargetTypes: ['ContractProperties', 'ContractEvents'],
  };

  public static coreSdk = {
    openZeppelin: 'OpenZeppelin',
    truffle: 'Truffle',
  };

  public static openZeppelin = {
    cancelButtonTitle: 'Cancel',
    contractsUpgradeIsFailed: 'Upgrade of OpenZeppelin contracts has failed',
    contactParameterInformation(contractName: string, parameterName: string, parameterType: string) {
      return `Contract: ${contractName}. Parameter: ${parameterName}: ${parameterType}`;
    },
    descriptionDownloadingFailed: 'Description downloading failed',
    downloadingContractsFromOpenZeppelin: 'Downloading contracts from OpenZeppelin',
    exploreDownloadedContractsInfo: 'Explore more information about the contracts downloaded',
    invalidVersionException: 'Invalid version. All OpenZeppelin work will be stopped',
    moreDetailsButtonTitle: 'More details',
    newVersionAvailable: 'There is a new version of your OpenZeppelin contracts available. Would you like to download the latest version?',
    overwriteExistedContracts: 'Overwrite existed contracts',
    projectFileName: 'project.json',
    replaceButtonTitle: 'Replace',
    retryButtonTitle: 'Retry',
    retryDownloading: 'Retry downloading',
    saveSpecifiedParameters: 'Not all contract parameters were defined. Do you want to save the progress?',
    selectCategoryForDownloading: 'Select category for downloading',
    skipButtonTitle: 'Skip files',
    specifyContractParameters: 'Some contracts have parameters required for deploy. Do you want to specify them?',
    upgradeOpenZeppelin: 'Upgrading OpenZeppelin',
    hashCalculationFailed(errorMessage: string): string {
      return `Error while calculating file hash. Message: ${errorMessage}`;
    },
    wereNotDownloaded(count: number): string {
      return `OpenZeppelin: Some files (${count}) were not downloaded`;
    },
    wereDownloaded(count: number): string {
      return `OpenZeppelin: (${count}) files were stored`;
    },
    alreadyExisted(existing: IOZAsset[]): string {
      return `OpenZeppelin: (${existing.length}) files already exist on disk: `
        + existing.slice(0, 3).map((contract) => contract.name).join(' ')
        + (existing.length > 3 ? '...' : '');
    },
    invalidHashMessage(contractPath: string): string {
      return `${contractPath} - invalid hash`;
    },
    validHashMessage(contractPath: string): string {
      return `${contractPath} - valid hash`;
    },
    contractNotExistedOnDisk(contractPath: string): string {
      return `${contractPath} - not existed on disk`;
    },
    categoryWillDownloaded(categoryName: string): string {
      return `OpenZeppelin category will be downloaded: ${categoryName}`;
    },
    fileNow(count: number): string {
      return `${count} file(s) on OpenZeppelin library now`;
    },
    invalidVersionDialog(version: string, location: string, lastVersion: string) {
      return `There is invalid OpenZeppelin version (${version}) in ${location}. ` +
        `Do you want to use the latest one (${lastVersion})?`;
    },
  };

  // TODO: add real extensions information when they will be released
  public static externalExtensions: Record<string, any> = {
    OpenZeppelin: {
      commands: {
        buildContracts: 'oz.build.command',
        deployContracts: 'oz.deploy.command',
      },
      name: 'openZeppelin.extension.name',
      supportedVersion: '1.0.0',
    },
  };

  public static initialize(context: ExtensionContext) {
    this.extensionContext = context;
    this.temporaryDirectory = context.storagePath ? context.storagePath : os.tmpdir();
    this.webViewPages.contractUI.path = context.asAbsolutePath(path.join('resources', 'drizzle', 'index.html'));
    this.webViewPages.welcome.path = context.asAbsolutePath(path.join('resources', 'welcome', 'index.html'));
    this.webViewPages.requirements.path = context.asAbsolutePath(path.join('resources', 'welcome', 'prereqs.html'));
    this.webViewPages.changelog.path = context.asAbsolutePath(
      path.join('resources', 'welcome', 'changelog.html'));
    this.webViewPages.changelog.changelogPath = context.asAbsolutePath(path.join('CHANGELOG.md'));
    this.infuraFileResponse.path = context.asAbsolutePath(path.join('resources', 'codeFlowResult', 'index.html'));
    this.infuraFileResponse.css = context.asAbsolutePath(path.join('resources', 'codeFlowResult', 'main.css'));

    this.treeItemData.group.azure.member.iconPath = {
      dark: context.asAbsolutePath(path.join('resources/dark', 'ABS-member.svg')),
      light: context.asAbsolutePath(path.join('resources/light', 'ABS-member.svg')),
    };

    this.treeItemData.group.bdm.input.iconPath = {
      dark: context.asAbsolutePath(path.join('resources/dark', 'BlockchainDataManagerGroupInput.svg')),
      light: context.asAbsolutePath(path.join('resources/light', 'BlockchainDataManagerGroupInput.svg')),
    };

    this.treeItemData.group.bdm.output.iconPath = {
      dark: context.asAbsolutePath(path.join('resources/dark', 'BlockchainDataManagerGroupOutput.svg')),
      light: context.asAbsolutePath(path.join('resources/light', 'BlockchainDataManagerGroupOutput.svg')),
    };

    this.treeItemData.network.default.iconPath = {
      dark: context.asAbsolutePath(path.join('resources/dark', 'EthereumNetwork.svg')),
      light: context.asAbsolutePath(path.join('resources/light', 'EthereumNetwork.svg')),
    };

    this.treeItemData.network.azure.iconPath = {
      dark: context.asAbsolutePath(path.join('resources/dark', 'ABNetwork.svg')),
      light: context.asAbsolutePath(path.join('resources/light', 'ABNetwork.svg')),
    };

    this.treeItemData.network.bdm.application.iconPath = {
      dark: context.asAbsolutePath(path.join('resources/dark', 'BlockchainDataManagerApplication.svg')),
      light: context.asAbsolutePath(path.join('resources/light', 'BlockchainDataManagerApplication.svg')),
    };

    this.treeItemData.network.bdm.input.iconPath = {
      dark: context.asAbsolutePath(path.join('resources/dark', 'ABNetwork.svg')),
      light: context.asAbsolutePath(path.join('resources/light', 'ABNetwork.svg')),
    };

    this.treeItemData.network.bdm.output.iconPath = {
      dark: context.asAbsolutePath(path.join('resources/dark', 'BlockchainDataManagerOutput.svg')),
      light: context.asAbsolutePath(path.join('resources/light', 'BlockchainDataManagerOutput.svg')),
    };

    this.treeItemData.network.infura.iconPath = {
      dark: context.asAbsolutePath(path.join('resources/dark', 'EthereumNetwork.svg')),
      light: context.asAbsolutePath(path.join('resources/light', 'EthereumNetwork.svg')),
    };

    this.treeItemData.network.local.iconPath = {
      dark: context.asAbsolutePath(path.join('resources/dark', 'LocalNetwork.svg')),
      light: context.asAbsolutePath(path.join('resources/light', 'LocalNetwork.svg')),
    };

    this.treeItemData.project.azure.iconPath = {
      dark: context.asAbsolutePath(path.join('resources/dark', 'ABS-consortium.svg')),
      light: context.asAbsolutePath(path.join('resources/light', 'ABS-consortium.svg')),
    };

    this.treeItemData.project.bdm.iconPath = {
      dark: context.asAbsolutePath(path.join('resources/dark', 'BlockchainDataManager-service_and_project.svg')),
      light: context.asAbsolutePath(path.join('resources/light', 'BlockchainDataManager-service_and_project.svg')),
    };

    this.treeItemData.project.infura.iconPath = {
      dark: context.asAbsolutePath(path.join('resources/dark', 'InfuraProject.svg')),
      light: context.asAbsolutePath(path.join('resources/light', 'InfuraProject.svg')),
    };

    this.treeItemData.project.local.iconPath = {
      dark: context.asAbsolutePath(path.join('resources/dark', 'LocalProject.svg')),
      light: context.asAbsolutePath(path.join('resources/light', 'LocalProject.svg')),
    };

    this.treeItemData.service.azure.iconPath = {
      dark: context.asAbsolutePath(path.join('resources/dark', 'ABS-service.svg')),
      light: context.asAbsolutePath(path.join('resources/light', 'ABS-service.svg')),
    };

    this.treeItemData.service.bdm.iconPath = {
      dark: context.asAbsolutePath(path.join('resources/dark', 'BlockchainDataManager-service_and_project.svg')),
      light: context.asAbsolutePath(path.join('resources/light', 'BlockchainDataManager-service_and_project.svg')),
    };

    this.treeItemData.service.infura.iconPath = {
      dark: context.asAbsolutePath(path.join('resources/dark', 'InfuraService.svg')),
      light: context.asAbsolutePath(path.join('resources/light', 'InfuraService.svg')),
    };

    this.treeItemData.service.local.iconPath = {
      dark: context.asAbsolutePath(path.join('resources/dark', 'LocalService.svg')),
      light: context.asAbsolutePath(path.join('resources/light', 'LocalService.svg')),
    };
  }

  public static getTransactionNodeName(memberName: string, transactionNodeName: string): string {
    return memberName === transactionNodeName ? Constants.defaultInputNameInBdm : transactionNodeName;
  }

  private static getMessageChildAlreadyConnected(consortium: string): string {
    return `Connection to '${consortium}' already exists`;
  }

  private static getMessageValueOrDefault(valueName: string, defaultValue: any): string {
    return `Enter ${valueName}. Default value is `
      + `${defaultValue}. `
      + 'Press Enter for default.';
  }

  private static getMessageResourceGroupAlreadyExist(resourceGroupName: string): string {
    return `A resource group with the same name: ${resourceGroupName} already exists. Please select other name`;
  }

  private static getMessageContractsBuildDirectoryIsEmpty(buildDirPath: string): string {
    return `Contracts build directory "${buildDirPath}" is empty.`;
  }

  private static getMessageContractsBuildDirectoryDoesNotExist(buildDirPath: string): string {
    return `Contracts build directory "${buildDirPath}" does not exist.`;
  }

  private static getMessageNetworkAlreadyExist(networkName: string): string {
    return `Network with name "${networkName}" already existed in truffle-config.js`;
  }

  private static getMessageNetworkNotFound(networkName: string): string {
    return `Network with name "${networkName}" not found in truffle-config.js`;
  }

  private static getMessageVariableShouldBeDefined(variable: string): string {
    return `${variable} should be defined`;
  }

  private static getMessageLengthRange(min: number, max: number): string {
    return `Length must be between ${min} and ${max} characters`;
  }

  private static getMessageInputHasUnresolvedSymbols(unresolvedSymbols: string): string {
    return `Input value must not have '${unresolvedSymbols}'.`;
  }

  private static getMessageOpenZeppelinFilesAreInvalid(invalidFilePaths: string[]): string {
    return `OpenZeppelin files have been modified or removed:
      ${invalidFilePaths.join('; ')}. Please revert changes or download them again.`;
  }

  private static getNetworkIsNotReadyMessage(itemType: string) {
    switch (itemType) {
      case 'AzureBlockchainNetworkNode':
        return 'Azure Blockchain Service item is not ready yet. Please wait.';
      default:
        return 'Blockchain item is not ready yet. Please wait.';
    }
  }

  private static getNetworkIsNotAvailableMessage(itemType: string) {
    switch (itemType) {
      case 'AzureBlockchainNetworkNode':
        return 'Azure Blockchain Service item is unavailable.';
      default:
        return 'Blockchain item is unavailable.';
    }
  }
}<|MERGE_RESOLUTION|>--- conflicted
+++ resolved
@@ -109,19 +109,14 @@
       max: '2.0.0',
       min: '1.0.17',
     },
-<<<<<<< HEAD
-    [RequiredApps.node]: '16.4.0',
-    [RequiredApps.npm]: '7.18.1',
-=======
     [RequiredApps.node]: {
       max: '16.13.0',
-      min: '10.15.0',
+      min: '16.4.0',
     },
     [RequiredApps.npm]: {
       max: '8.1.0',
-      min: '6.4.1',
-    },
->>>>>>> 026e2ab3
+      min: '7.18.1',
+    },
     [RequiredApps.truffle]: {
       max: '6.0.0',
       min: '5.0.0',
