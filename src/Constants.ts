// Copyright (c) Consensys Software Inc. All rights reserved.
// Licensed under the MIT license.

import {IAzExtOutputChannel} from '@microsoft/vscode-azext-utils';
import os from 'os';
import path from 'path';
import {ExtensionContext, extensions} from 'vscode';

const extensionId = 'trufflesuite-csi.truffle-vscode';
const packageJSON = extensions.getExtension(extensionId)!.packageJSON;

export enum RequiredApps {
  node = 'node',
  npm = 'npm',
  git = 'git',
  python = 'python',
  truffle = 'truffle',
  ganache = 'ganache',
<<<<<<< HEAD
  hdwalletProvider = 'truffle-hdwallet-provider',
  dashboard = 'dashboard',
=======
  hdwalletProvider = '@truffle/hdwallet-provider',
>>>>>>> 94193879
}

export enum NotificationOptions {
  error = 'error',
  info = 'info',
  warning = 'warning',
}

export class Constants {
  public static temporaryDirectory = '';
  public static extensionName = packageJSON.name;
  public static extensionVersion = packageJSON.version;
  public static extensionKey = packageJSON.aiKey;

  public static outputChannel = {
    truffleForVSCode: 'Truffle for VSCode',
    executeCommand: 'Truffle: Execute command',
    ganacheCommands: 'Truffle: Ganache Server',
    genericCommands: 'Truffle: Generic Server',
    dashboardCommands: 'Truffle: Dashboard Server',
    requirements: 'Truffle: Requirements',
    telemetryClient: 'Truffle: Telemetry Client',
    treeManager: 'Truffle: Service Tree Manager',
  };

  public static truffleConfigRequireNames = {
    fs: 'fs',
    fsPackageName: 'fs',
    hdwalletProvider: 'HDWalletProvider',
  };

  public static truffleConfigDefaultDirectory = {
    build_directory: path.join('./', 'build'),
    contracts_build_directory: path.join('./', 'build', 'contracts'),
    contracts_directory: path.join('./', 'contracts'),
    migrations_directory: path.join('./', 'migrations'),
  };

  public static defaultTruffleBox = 'truffle-box/vscode-starter-box';
  public static defaultDebounceTimeout = 300;
  public static defaultInputNameInBdm = 'transaction-node';

  public static localhost = '127.0.0.1';
  public static localhostName = 'development';
  public static defaultLocalhostPort = 8545;
  public static defaultTruffleConfigFileName = 'truffle-config.js';

  public static ganacheRetryTimeout = 2000; // milliseconds
  public static ganacheRetryAttempts = 5;
  public static latestBlock = 'latest';

  public static dashboardPort = 24012;
  public static dashboardRetryTimeout = 2000; // milliseconds
  public static dashboardRetryAttempts = 5;

  // Values are quite brittle and don't map directly to the requirements.html screen.
  public static requiredVersions: {[key: string]: string | {min: string; max: string}} = {
    [RequiredApps.ganache]: {
      max: '8.0.0',
      min: '6.0.0',
    },
    [RequiredApps.git]: '2.10.0',
    [RequiredApps.hdwalletProvider]: {
      max: '2.0.0',
      min: '1.0.17',
    },
    [RequiredApps.node]: {
      max: '17.0.0',
      min: '14.0.0',
    },
    [RequiredApps.npm]: {
      max: '9.0.0',
      min: '6.14.15',
    },
    [RequiredApps.truffle]: {
      max: '6.0.0',
      min: '5.0.0',
    },
    [RequiredApps.dashboard]: {
      max: '',
      min: '5.5.0',
    },
  };

  public static telemetryEvents = {
    extensionActivated: 'Extension.Activated',
    failedToCheckRequiredApps: 'Requirements.FailedToCheckRequiredApps',
    webPages: {
      action: 'WebPages.action',
      disposeWebPage: 'WebPages.DisposeWebPage',
      showWebPage: 'WebPages.ShowWebPage',
    },
  };

  public static globalStateKeys = {
    truffleExtensionVersion: 'truffleExtensionVersion',
    infuraCredentialsCacheKey: 'InfuraCache',
    infuraExcludedProjectsListKey: 'InfuraExcludedProjects',
    isNotifiedAboutOZSdk: 'isNotifiedAboutOZSdk',
    mnemonicStorageKey: 'mnemonicStorage',
    serviceResourceKey: 'treeContent',
  };

  public static infuraFileResponse = {
    css: '',
    path: '',
  };

  public static webViewPages = {
    changelog: {
      changelogPath: '',
      path: '',
      showOnStartup: 'showOnStartupChangelog',
      title: 'Truffle for VSCode Changelog',
      viewType: 'changelog',
    },
    contractUI: {
      path: '',
      showOnStartup: 'showOnStartupContractUI',
      title: 'Smart Contract UI',
      viewType: 'contractUIPage',
    },
    requirements: {
      path: '',
      showOnStartup: 'showOnStartupRequirementsPage',
      title: 'Truffle for VSCode Requirements',
      viewType: 'requirementsPage',
    },
    welcome: {
      path: '',
      showOnStartup: 'showOnStartupWelcomePage',
      title: 'Welcome to Truffle',
      viewType: 'welcomePage',
    },
  };

  public static contractExtension = {
    json: '.json',
    sol: '.sol',
    txt: '.txt',
  };

  public static networkProtocols = {
    file: 'file://',
    ftp: 'ftp://',
    http: 'http://',
    https: 'https://',
  };

  public static contractProperties = {
    abi: 'abi',
    bytecode: 'bytecode',
    deployedBytecode: 'deployedBytecode',
  };

  public static propertyLabels = {
    gasLimit: 'gas limit',
    gasPrice: 'gas price',
  };

  public static confirmationDialogResult = {
    no: 'No',
    yes: 'Yes',
  };

  public static installationDialogResult = {
    cancel: 'Cancel',
    install: 'Install',
  };

  public static mnemonicConstants = {
    fileExt: 'env',
  };

  public static defaultContractSettings = {
    gasLimit: 4712388,
    gasPrice: 100000000000,
  };

  public static paletteLabels = {
    enterApplicationName: 'Enter application name',
    enterBlockchainDataManagerName: 'Enter blockchain data manager name',
    enterConnectionName: 'Enter connection name',
    enterConsortiumManagementPassword: 'Enter consortium management password',
    enterConsortiumName: 'Enter consortium name',
    enterEventGridName: 'Enter event grid name',
    enterInfuraProjectName: 'Enter project name',
    enterLocalProjectName: 'Enter local project name',
    enterLocalProjectPort: 'Enter local port number',
    enterBlockNumber: 'Enter a block number',
    enterNetworkUrl: 'Enter a valid host address with no port',
    enterMemberName: 'Enter member name',
    enterMemberPassword: 'Enter member password',
    enterTransactionNodeName: 'Enter transaction node name',
    enterTransactionNodePassword: 'Enter transaction node password',
    enterTruffleBoxName: 'Enter pre-built Truffle project',
    enterUserEmail: 'Enter user email address',
    enterUserName: 'Enter user name',
    enterUserPassword: 'Enter user password',
    provideResourceGroupName: 'Provide a resource group name',
    selectConsortiumProtocol: 'Select protocol',
    selectConsortiumRegion: 'Select region',
    selectConsortiumSku: 'Select SKU',
    selectResourceGroup: 'Select resource group',
    valueOrDefault: Constants.getMessageValueOrDefault,
  };

  public static treeItemData = {
    dashboard: {
      contextValue: 'dashboard',
      iconPath: {dark: '', light: ''},
      label: 'Truffle Dashboard',
      prefix: 'dsh',
    },
    network: {
      default: {
        contextValue: 'network',
        iconPath: {dark: '', light: ''},
      },
      infura: {
        contextValue: 'network',
        iconPath: {dark: '', light: ''},
      },
      local: {
        contextValue: 'localnetwork',
        iconPath: {dark: '', light: ''},
      },
      generic: {
        contextValue: 'network',
        iconPath: {dark: '', light: ''},
      },
    },
    layer: {
      infura: {
        contextValue: 'layer',
        iconPath: {dark: '', light: ''},
        layerOne: {
          label: 'Layer One',
          value: 1,
        },
        layerTwo: {
          label: 'Layer Two',
          value: 2,
        },
      },
    },
    project: {
      default: {
        contextValue: 'project',
        iconPath: {dark: '', light: ''},
      },
      infura: {
        contextValue: 'project',
        iconPath: {dark: '', light: ''},
      },
      local: {
        contextValue: 'localproject',
        iconPath: {dark: '', light: ''},
      },
      generic: {
        contextValue: 'genericproject',
        iconPath: {dark: '', light: ''},
      },
    },
    service: {
      default: {
        contextValue: 'service',
        iconPath: {dark: '', light: ''},
        label: 'Default Service',
      },
      infura: {
        contextValue: 'service',
        iconPath: {dark: '', light: ''},
        label: 'Infura Service',
        prefix: 'inf',
      },
      local: {
        contextValue: 'service',
        iconPath: {dark: '', light: ''},
        label: 'Ganache Service',
        prefix: 'loc',
        type: {
          default: {
            label: 'Local',
            prefix: 'dfl',
            description: 'Local',
            isForked: false,
            networks: {},
          },
          forked: {
            label: 'Fork',
            prefix: 'frk',
            description: 'Fork',
            isForked: true,
            networks: {
              mainnet: 'Mainnet',
              ropsten: 'Ropsten',
              kovan: 'Kovan',
              rinkeby: 'Rinkeby',
              goerli: 'Goerli',
              other: 'Other...',
            },
          },
          linked: {
            label: 'Linked',
            prefix: 'lnk',
            description: 'Linked',
            isForked: false,
            networks: {},
          },
        },
      },
      generic: {
        contextValue: 'service',
        iconPath: {dark: '', light: ''},
        label: 'Other Service',
        prefix: 'gnr',
      },
    },
  };

  public static validationRegexps = {
    array: /^\[.*]$/g,
    forbiddenChars: {
      dotAtTheEnd: /^(?=.*[.]$).*$/g,
      networkName: /[^\da-z]/g,
      outboundConnectionName: /^(\d|[a-z])+$/g,
      password: /[#`*"'\-%;,]/g,
      resourceGroupName: /[#`*"'%;,!@$^&+=?/<>|[\]{}:\\~]/g,
    },
    hasDigits: /(?=.*\d)/g,
    infuraProjectname: /^([a-zA-Z]|\d|\s|[-_:]){3,}$/g,
    isJsonFile: new RegExp(Constants.contractExtension.json + '$'),
    isLowerCase: /^[a-z0-9_\-!@$^&()+=?/<>|[\]{}:.\\~ #`*"'%;,]+$/g,
    isUrl: /^(?:http(s)?:\/\/)?[\w:@.-]+(?:\.[\w.-]+)+[\w\-._~:/?#[\]@!$&'()*+,;=]+$/gim,
    lowerCaseLetter: /(?=.*[a-z]).*/g,
    moduleExportsTemplate: /{(.*)}$/g,
    onlyNumber: /^(-\d+|\d+)$/g,

    port: /^([1-9]|[1-8][0-9]|9[0-9]|[1-8][0-9]{2}|9[0-8][0-9]|99[0-9]|[1-8][0-9]{3}|9[0-8][0-9]{2}|99[0-8][0-9]|999[0-9]|[1-5][0-9]{4}|6[0-4][0-9]{3}|65[0-4][0-9]{2}|655[0-2][0-9]|6553[0-5])$/,
    types: {
      simpleArray: /\w+\[]/g,
      simpleMapping: /^\[.+]$/g,
      solidityAddress: /^(0x)[a-zA-Z0-9]{40}$/g,
      solidityInt: /^int\d+$/g,
      solidityInteger: /u*int\d*/g,
      solidityUint: /^uint\d+$/g,
    },
    upperCaseLetter: /(?=.*[A-Z]).*/g,
  };

  public static responseReason = {
    alreadyExists: 'AlreadyExists',
  };

  public static validationMessages = {
    arrayElementsShouldBeValid: (elementsType: string) => {
      return `Array elements should have valid value of type ${elementsType}`;
    },
    forbiddenChars: {
      dotAtTheEnd: "Input value must not have '.' at the end.",
      networkName: 'Invalid name. Name can contain only lowercase letters and numbers.',
      outboundConnectionName: 'Outbound connection must contain only lowercase letters and numbers.',
      password: "'#', '`', '*', '\"', ''', '-', '%', ',', ';'",

      resourceGroupName:
        "'#', '`', '*', '\"', ''', '%', ';', ',', '!', '@', '$', '^', '&', '+', '=', '?', '/', '<', '>', '|', '[', ']', '{', '}', ':', '\\', '~'",
    },
    forbiddenSymbols: 'Provided name has forbidden symbols.',
    infuraProjectInvalidName:
      'Project name must be at least 3 characters and should have alphanumeric, space, and the symbols "-", "_", ":".',
    invalidConfirmationResult: "'yes' or 'no'",
    invalidHostAddress: 'Invalid host address',
    invalidPort: 'Invalid port.',
    lengthRange: Constants.getMessageLengthRange,
    nameAlreadyInUse: 'This name is already in use. Choose another one.',
    noDigits: 'Password should have at least one digit.',
    noLowerCaseLetter: 'Password should have at least one lowercase letter from a to z.',
    noSpecialChars: 'Password must have 1 special character.',
    noUpperCaseLetter: 'Password should have at least one uppercase letter from A to Z.',
    onlyLowerCaseAllowed: 'Only lower case allowed.',
    onlyNumberAllowed: "Value after ':' should be a number.",
    portAlreadyInUse: 'This port is already in use. Choose another one.',
    portNotInUseGanache: 'No local ganache service running on port. Please start service or select another port.',
    portNotInUseGeneric: 'No local service running on port. Please start service or select another port.',
    projectAlreadyExists: 'Network already exists.',
    projectAlreadyExistsOnInfura: 'Project already exist with the same name on Infura.',
    projectIdAlreadyExists: 'Network with project ID already exists.',
    transactionNodeNameAlreadyExists: 'Transaction Node name already exists.',
    unresolvedSymbols: Constants.getMessageInputHasUnresolvedSymbols,
    valueCanSafelyStoreUpToBits: (pow: string) => {
      return `Value can only safely store up to ${pow} bits`;
    },
    valueCannotBeEmpty: 'Value cannot be empty.',
    valueShouldBeArray: 'Value should be the array and enclosed in [ ]',
    valueShouldBeBool: 'Value should be true or false.',
    valueShouldBeNumber: 'Value should be a number.',
    valueShouldBeNumberOrEmpty: 'Value should be a number or empty.',
    valueShouldBePositiveAndCanSafelyStoreUpToBits: (pow: string) => {
      return `Value should be positive and can only safely store up to ${pow} bits`;
    },
    valueShouldBeSolidityAddress: 'Value should be the correct solidity address.',
  };

  public static placeholders = {
    confirmDialog: 'Are your sure?',
    confirmPaidOperation: "This operation will cost Ether, type 'yes' to continue",
    emptyLineText: '<empty line>',
    generateMnemonic: 'Generate mnemonic',
    pasteMnemonic: 'Paste mnemonic',
    selectContract: 'Select contract',
    selectDeployDestination: 'Select deploy destination',
    selectDestination: 'Select destination',
    selectGanacheServer: 'Select Ganache server',
    selectInfuraProject: 'Select Infura project',
    selectInfuraProjectAvailability: 'Select Infura project availability',
    selectMember: 'Select member',
    selectMnemonicExtractKey: 'Select mnemonic to extract key',
    selectMnemonicStorage: 'Select mnemonic storage',
    selectType: 'Select a type',
    selectNetwork: 'Select a network to fork',
    selectNewProjectPath: 'Select new project path',
    selectProjects: 'Select Projects',
    selectTransactionNode: 'Select transaction node',
    selectTypeOfSolidityProject: 'Select type of solidity project',
    setupMnemonic: 'Setup mnemonic',
    enterBlockNumber: 'Leave blank for latest block',
    enterNetworkUrl: 'Enter a valid url',
    buttonTruffleUpdate: 'Update Truffle',
    buttonClose: 'Close',
  };

  // More information see here
  // https://ethereum.stackexchange.com/questions/17051/how-to-select-a-network-id-or-is-there-a-list-of-network-ids
  public static infuraEndpointsIds: {[key: string]: number} = {
    goerli: 5,
    kovan: 42,
    mainnet: 1,
    rinkeby: 4,
    ropsten: 3,
    'arbitrum-mainnet': 42161,
    'arbitrum-rinkeby': 421611,
    'aurora-mainnet': 1313161554,
    'aurora-testnet': 1313161555,
    'near-mainnet': 0,
    'near-testnet': 0,
    'optimism-kovan': 69,
    'optimism-mainnet': 10,
    'polygon-mainnet': 137,
    'polygon-mumbai': 80001,
  };

  public static projectAvailability = {
    private: 'Private',
    public: 'Public',
  };

  public static executeCommandMessage = {
    failedToRunCommand: (command: string) => `Failed to run command - ${command}. More details in output`,
    failedToRunScript: (scriptPath: string) => `Failed to run script - ${scriptPath}. More details in output`,
    finishRunningCommand: 'Finished running command',
    forkingModule: 'Forking script',
    runningCommand: 'Running command',
  };

  public static typeOfSolidityProject = {
    action: {
      emptyProject: 'createEmptyProject',
      projectFromTruffleBox: 'createProjectFromTruffleBox',
    },
    text: {
      emptyProject: 'Create basic project',
      projectFromTruffleBox: 'Create Project from Truffle box',
    },
  };

  public static statusBarMessages = {
    buildingContracts: 'Building contracts',
    checkingRequirementDependencies: 'Checking requirement dependencies version',
    creatingProject: 'Creating new project',
    deployingContracts: (destination: string) => {
      return `Deploying contracts to '${destination}'`;
    },
  };

  public static rpcMethods = {
    getCode: 'eth_getCode',
    netListening: 'net_listening',
    netVersion: 'net_version',
    web3_clientVersion: 'web3_clientVersion',
  };

  public static ganacheCommandStrings = {
    cannotStartServer: 'Cannot start ganache server',
    ganachePortIsBusy: 'Cannot start ganache server, port is busy',
    invalidGanachePort: 'Cannot start Ganache server. Invalid port',
    serverAlreadyRunning: 'Ganache server already running',
    serverCanNotRunWithoutGanache: 'To start a local server, installed ganache-cli is required',
    serverCanNotStop: 'Ganache stop server was failed because is not ganache application',
    serverNoGanacheAvailable: 'No Ganache network settings available',
    serverNoGanacheInstance: 'No Ganache instance running',
    serverSuccessfullyStarted: 'Ganache server successfully started',
    serverSuccessfullyStopped: 'Ganache server successfully stopped',
  };

  public static genericCommandStrings = {
    invalidPort: 'Unable to verify connection. Invalid port',
    portIsBusy: 'Cannot start ganache server, port is busy',
    serverNoAvailable: 'No network settings available',
    serverRunning: 'Server is running',
    serverNotFound: 'Not found',
  };

  public static dashboardCommandStrings = {
    cannotStartServer: 'Cannot start dashboard server',
    invalidDashboardPort: 'Cannot start Dashboard server. Invalid port',
    dashboardPortIsBusy: 'Cannot start dashboard server, port is busy',
    serverAlreadyRunning: 'Dashboard server already running',
    serverSuccessfullyStarted: 'Dashboard server successfully started',
    serverSuccessfullyStopped: 'Dashboard server successfully stopped',
    serverCanNotStop: 'Dashboard stop server was failed because is not dashboard application',
    connectingDashboardServer: 'Connecting to Dashboard server',
  };

  public static uiCommandStrings = {
    createInfuraProject: '$(plus) Create Infura Project',
    createProject: '$(plus) Create a new network',
    createProjectDetail: 'Create a new network choosing Ganache, Infura and others',
    createTransactionNode: '$(plus) Create Transaction Node',
    deployViaTruffleDashboard: '$(arrow-up) Deploy via Truffle Dashboard',
    deployViaTruffleDashboardDetail: 'Deploy your contracts via Truffle Dashboard',
  };

  public static uiCommandSeparators = {
    optionSeparator: 'Options',
    networkSeparator: 'Networks',
  };

  public static errorMessageStrings = {
    // TODO names to lower case
    ActionAborted: 'Action aborted',
    AstIsEmpty: 'enums could not be extracted, current AST is empty',
    BlockchainItemIsUnavailable: Constants.getNetworkIsNotAvailableMessage,
    BuildContractsBeforeGenerating: 'Please build contracts before generating',
    BuildContractsDirDoesNotExist: Constants.getMessageContractsBuildDirectoryDoesNotExist,
    BuildContractsDirIsEmpty: Constants.getMessageContractsBuildDirectoryIsEmpty,
    CompiledContractIsMissing: 'Compiled contract is missing for solidity file.',
    ContractNotDeployed: 'Contracts are not deployed. Please deploy first.',
    DirectoryIsNotEmpty: 'Directory is not empty. Open another one?',
    ErrorWhileExecutingCommand: 'Error while executing command: ',
    ExtensionNotInstalled: (extensionName: string) =>
      `Please install ${extensionName} extension or change user settings to use another extension`,
    FetchingDeployedBytecodeIsFailed: 'An error occurred while fetching bytecode from network',
    GetMessageChildAlreadyConnected: Constants.getMessageChildAlreadyConnected,
    GitIsNotInstalled: 'Git is not installed',
    IncorrectInputUrl: 'Incorrect input url',
    InfuraUnauthorized: 'Unauthorized: please sign in with Infura account.',
    InvalidContract: 'This file is not a valid contract.',
    InvalidMnemonic: 'Invalid mnemonic',
    LoadServiceTreeFailed: 'Load service tree has failed.',
    MnemonicFileHaveNoText: 'Mnemonic file have no text',
    NetworkAlreadyExist: Constants.getMessageNetworkAlreadyExist,
    NetworkIsNotAvailable: 'The network the contract is deployed to is not available. Please deploy again.',
    NetworkNotFound: Constants.getMessageNetworkNotFound,
    NewProjectCreationFailed: 'Command createProject has failed.',
    NoContractBody: 'No contract body in AST',
    PleaseRenameOldStyleTruffleConfig: 'Please rename file "truffle.js" to "truffle-config.js"',
    RequiredAppsAreNotInstalled: 'To run command you should install required apps',
    SolidityContractsNotFound: 'Solidity contracts were not found',
    SubscriptionNotFound: 'Can not find available subscription.',
    ThereAreNoMnemonics: 'There are no mnemonics',
    TruffleConfigHasIncorrectFormat: '"truffle-config.js" has incorrect format',
    TruffleConfigIsNotExist: 'Truffle configuration file not found',
    VariableShouldBeDefined: Constants.getMessageVariableShouldBeDefined,
    WorkspaceShouldBeOpened: 'Workspace should be opened',
    DashboardVersionError: 'Please upgrade to the latest version of Truffle to use this feature',
  };

  public static informationMessage = {
    cancelButton: 'Cancel',
    compileAndDeployButton: 'Compile and deploy',
    contractNotDeployed: 'Contract not deployed yet.',
    deployButton: 'Deploy',
    deployFailed: 'Deploy failed',
    deploySucceeded: 'Deploy succeeded',
    detailsButton: 'Details',
    infuraAccountSuccessfullyCreated:
      'Your Infura account successfully created. Please check you email for complete registration',
    infuraSignInPrompt: 'Not signed in to Infura account, sign in first.',
    installButton: 'Install',
    invalidRequiredVersion: 'Required app is not installed or has an old version.',
    memberNameValidating: 'Member name validating...',
    networkIsNotReady: Constants.getNetworkIsNotReadyMessage,
    openButton: 'Open',
    privateKeyWasCopiedToClipboard: 'Private key was copied to clipboard',
    requiresDependency: 'This project deployment requires the @truffle/hdwallet-provider.',
    rpcEndpointCopiedToClipboard: 'RPCEndpointAddress copied to clipboard',
    seeDetailsRequirementsPage: 'Please see details on the Requirements Page',
    signInButton: 'Sign In',
    transactionBytecodeWasCopiedToClipboard: 'Transaction Bytecode was copied to clipboard',
    transactionNodeNameValidating: 'Transaction Node name validating...',
    unsupportedVersionOfExternalExtension: (name: string, currentVersion: string, supportedVersion: string) =>
      `You try to use "${name}" extension of version ${currentVersion}, but current supported vesrion is ${supportedVersion}.`,
  };

  public static infuraCredentials = {
    clientId: 'vs-code',
    clientSecret: 'pRo64S3izL72crOsuZ9PatRad0og5dlB',
    scopes: {
      offline: 'offline',
      projectRead: 'projects.read',
      projectWrite: 'projects.write',
      userRead: 'user.read',
    },
  };

  public static infuraAuthUrls = {
    authURL: 'oauth2/auth',
    baseURL: 'https://oauth.infura.io/',
    callbackURL: 'http://127.0.0.1:9010/callback',
    revoke: 'oauth2/revoke',
    tokenURL: 'oauth2/token',
  };

  public static infuraAPIUrls = {
    projects: 'eth/projects',
    rootURL: 'https://system.infura.io/',
    userMe: 'user/me',
  };

  public static infuraSigningIn = 'Signing in';

  public static infuraRequestGrantType = {
    authorizationCode: 'authorization_code',
    refreshToken: 'refresh_token',
  };

  public static solidityTypes = {
    address: 'address',
    bool: 'bool',
    int: 'int',
    string: 'string',
    uint: 'uint',
  };
  public static userSettings = {
    coreSdkSettingsKey: 'truffle-vscode.coreSDK',
    storageAccountUserSettingsKey: 'truffle-vscode.storageAccount.name',
  };

  public static coreSdk = {
    truffle: 'Truffle',
  };

  public static initialize(context: ExtensionContext) {
    this.temporaryDirectory = context.storageUri ? context.storageUri.fsPath : os.tmpdir();
    this.webViewPages.contractUI.path = context.asAbsolutePath(path.join('resources', 'drizzle', 'index.html'));
    this.webViewPages.welcome.path = context.asAbsolutePath(path.join('resources', 'welcome', 'index.html'));
    this.webViewPages.requirements.path = context.asAbsolutePath(path.join('resources', 'welcome', 'prereqs.html'));
    this.webViewPages.changelog.path = context.asAbsolutePath(path.join('resources', 'welcome', 'changelog.html'));
    this.webViewPages.changelog.changelogPath = context.asAbsolutePath(path.join('CHANGELOG.md'));
    this.infuraFileResponse.path = context.asAbsolutePath(path.join('resources', 'codeFlowResult', 'index.html'));
    this.infuraFileResponse.css = context.asAbsolutePath(path.join('resources', 'codeFlowResult', 'main.css'));

    this.treeItemData.network.default.iconPath = {
      dark: context.asAbsolutePath(path.join('resources/dark', 'EthereumNetwork.svg')),
      light: context.asAbsolutePath(path.join('resources/light', 'EthereumNetwork.svg')),
    };

    this.treeItemData.network.infura.iconPath = {
      dark: context.asAbsolutePath(path.join('resources/dark', 'EthereumNetwork.svg')),
      light: context.asAbsolutePath(path.join('resources/light', 'EthereumNetwork.svg')),
    };

    this.treeItemData.network.local.iconPath = {
      dark: context.asAbsolutePath(path.join('resources/dark', 'LocalNetwork.svg')),
      light: context.asAbsolutePath(path.join('resources/light', 'LocalNetwork.svg')),
    };

    this.treeItemData.network.generic.iconPath = {
      dark: context.asAbsolutePath(path.join('resources/dark', 'LocalNetwork.svg')),
      light: context.asAbsolutePath(path.join('resources/light', 'LocalNetwork.svg')),
    };

    this.treeItemData.project.infura.iconPath = {
      dark: context.asAbsolutePath(path.join('resources/dark', 'InfuraProject.svg')),
      light: context.asAbsolutePath(path.join('resources/light', 'InfuraProject.svg')),
    };

    this.treeItemData.project.local.iconPath = {
      dark: context.asAbsolutePath(path.join('resources/dark', 'LocalProject.svg')),
      light: context.asAbsolutePath(path.join('resources/light', 'LocalProject.svg')),
    };

    this.treeItemData.project.generic.iconPath = {
      dark: context.asAbsolutePath(path.join('resources/dark', 'LocalProject.svg')),
      light: context.asAbsolutePath(path.join('resources/light', 'LocalProject.svg')),
    };

    this.treeItemData.service.infura.iconPath = {
      dark: context.asAbsolutePath(path.join('resources/dark', 'InfuraService.svg')),
      light: context.asAbsolutePath(path.join('resources/light', 'InfuraService.svg')),
    };

    this.treeItemData.service.local.iconPath = {
      dark: context.asAbsolutePath(path.join('resources/dark', 'LocalService.svg')),
      light: context.asAbsolutePath(path.join('resources/light', 'LocalService.svg')),
    };

    this.treeItemData.layer.infura.iconPath = {
      dark: context.asAbsolutePath(path.join('resources/dark', 'InfuraLayer.svg')),
      light: context.asAbsolutePath(path.join('resources/light', 'InfuraLayer.svg')),
    };

    this.treeItemData.service.generic.iconPath = {
      dark: context.asAbsolutePath(path.join('resources/dark', 'GenericService.svg')),
      light: context.asAbsolutePath(path.join('resources/light', 'GenericService.svg')),
    };

    this.treeItemData.dashboard.iconPath = {
      dark: context.asAbsolutePath(path.join('resources/dark', 'DashboardService.svg')),
      light: context.asAbsolutePath(path.join('resources/light', 'DashboardService.svg')),
    };
  }

  public static getTransactionNodeName(memberName: string, transactionNodeName: string): string {
    return memberName === transactionNodeName ? Constants.defaultInputNameInBdm : transactionNodeName;
  }

  private static getMessageChildAlreadyConnected(consortium: string): string {
    return `Connection to '${consortium}' already exists`;
  }

  private static getMessageValueOrDefault(valueName: string, defaultValue: any): string {
    return `Enter ${valueName}. Default value is ` + `${defaultValue}. ` + 'Press Enter for default.';
  }

  private static getMessageContractsBuildDirectoryIsEmpty(buildDirPath: string): string {
    return `Contracts build directory "${buildDirPath}" is empty.`;
  }

  private static getMessageContractsBuildDirectoryDoesNotExist(buildDirPath: string): string {
    return `Contracts build directory "${buildDirPath}" does not exist.`;
  }

  private static getMessageNetworkAlreadyExist(networkName: string): string {
    return `Network with name "${networkName}" already existed in truffle-config.js`;
  }

  private static getMessageNetworkNotFound(networkName: string): string {
    return `Network with name "${networkName}" not found in truffle-config.js`;
  }

  private static getMessageVariableShouldBeDefined(variable: string): string {
    return `${variable} should be defined`;
  }

  private static getMessageLengthRange(min: number, max: number): string {
    return `Length must be between ${min} and ${max} characters`;
  }

  private static getMessageInputHasUnresolvedSymbols(unresolvedSymbols: string): string {
    return `Input value must not have '${unresolvedSymbols}'.`;
  }

  private static getNetworkIsNotReadyMessage(itemType: string) {
    switch (itemType) {
      default:
        return 'Blockchain item is not ready yet. Please wait.';
    }
  }

  private static getNetworkIsNotAvailableMessage(itemType: string) {
    switch (itemType) {
      default:
        return 'Blockchain item is unavailable.';
    }
  }

  public static workspaceIgnoredFolders: string[] = [
    '**/node_modules/**',
    '**/.git/**',
    '**/ElectronClient/lib/**',
    '**/CliClient/build/lib/**',
    '**/CliClient/tests-build/lib/**',
    '**/ElectronClient/dist/**',
    '**/Modules/TinyMCE/JoplinLists/**',
    '**/Modules/TinyMCE/IconPack/**',
  ];
}

/**
 * Namespace for common variables used throughout the extension. They must be initialized in the activate() method of extension.ts
 */
export namespace ext {
  export const prefix = 'truffle-vscode';
  export let context: ExtensionContext;
  export let outputChannel: IAzExtOutputChannel;
}

export enum ChainId {
  ETHEREUM = 1,
  ROPSTEN = 3,
  RINKEBY = 4,
  GÖRLI = 5,
  KOVAN = 42,
  MATIC = 137,
  MATIC_TESTNET = 80001,
  FANTOM = 250,
  FANTOM_TESTNET = 4002,
  XDAI = 100,
  BSC = 56,
  BSC_TESTNET = 97,
  ARBITRUM = 42161,
  ARBITRUM_TESTNET = 79377087078960,
  MOONBEAM_TESTNET = 1287,
  AVALANCHE = 43114,
  AVALANCHE_TESTNET = 43113,
  HECO = 128,
  HECO_TESTNET = 256,
  HARMONY = 1666600000,
  HARMONY_TESTNET = 1666700000,
  OKEX = 66,
  OKEX_TESTNET = 65,
  CELO = 42220,
  PALM = 11297108109,
  PALM_TESTNET = 11297108099,
  MOONRIVER = 1285,
  FUSE = 122,
  TELOS = 40,
  HARDHAT = 31337,
  MOONBEAM = 1284,
  TRUFFLE = 1337,
  KILN = 1337802,
}<|MERGE_RESOLUTION|>--- conflicted
+++ resolved
@@ -16,12 +16,8 @@
   python = 'python',
   truffle = 'truffle',
   ganache = 'ganache',
-<<<<<<< HEAD
-  hdwalletProvider = 'truffle-hdwallet-provider',
+  hdwalletProvider = '@truffle/hdwallet-provider',
   dashboard = 'dashboard',
-=======
-  hdwalletProvider = '@truffle/hdwallet-provider',
->>>>>>> 94193879
 }
 
 export enum NotificationOptions {
