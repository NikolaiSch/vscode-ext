// Copyright (c) Consensys Software Inc. All rights reserved.
// Licensed under the MIT license.

<<<<<<< HEAD
import path from 'path';
import {debug, DebugConfiguration, QuickPickItem, workspace, WorkspaceFolder} from 'vscode';
import {DEBUG_TYPE} from '../debugAdapter/constants/debugAdapter';
import {DebugNetwork} from '../debugAdapter/debugNetwork';
import {shortenHash} from '../debugAdapter/functions';
import {TransactionProvider} from '../debugAdapter/transaction/transactionProvider';
import {Web3Wrapper} from '../debugAdapter/web3Wrapper';
import {showInputBox, showQuickPick} from '../helpers/userInteraction';
import {Telemetry} from '../TelemetryClient';

export namespace DebuggerCommands {
  export async function startSolidityDebugger() {
    Telemetry.sendEvent('DebuggerCommands.startSolidityDebugger.commandStarted');
    const workingDirectory = getWorkingDirectory();
    if (!workingDirectory) {
      return;
    }
=======
import path from "path";
import {debug, DebugConfiguration, QuickPickItem, workspace} from "vscode";
import {DEBUG_TYPE} from "../debugAdapter/constants/debugAdapter";
import {DebugNetwork} from "../debugAdapter/debugNetwork";
import {shortenHash} from "../debugAdapter/functions";
import {TransactionProvider} from "../debugAdapter/transaction/transactionProvider";
import {Web3Wrapper} from "../debugAdapter/web3Wrapper";
import {getWorkspace} from "../helpers";
import {showInputBox, showQuickPick} from "../helpers/userInteraction";
import {getPathByPlataform} from "../helpers/workspace";
import {Telemetry} from "../TelemetryClient";

export namespace DebuggerCommands {
  export async function startSolidityDebugger() {
    Telemetry.sendEvent("DebuggerCommands.startSolidityDebugger.commandStarted");

    const workspaceUri = await getWorkspace();
    const workingDirectory = getPathByPlataform(workspaceUri);

>>>>>>> 797cb592
    const debugNetwork = new DebugNetwork(workingDirectory);
    await debugNetwork.load();
    const contractBuildDir = debugNetwork.getTruffleConfiguration()!.contracts_build_directory;
    // const buildDir = debugNetwork.getTruffleConfiguration()!.build_directory;
    // TODO: here we need to work on the build. see if our fancy dan output is present.
    // console.log("Build config:", {buildDir, contractBuildDir, truffleConfig: debugNetwork.getTruffleConfiguration()});

    const debugNetworkOptions = debugNetwork.getNetwork()!.options;
    const web3 = new Web3Wrapper(debugNetworkOptions);
    const providerUrl = web3.getProviderUrl();

    const workspaceFolder = workspace.getWorkspaceFolder(workspaceUri);

    if (debugNetwork.isLocalNetwork()) {
      // if local service then provide last transactions to choose
      const transactionProvider = new TransactionProvider(web3, contractBuildDir);
      const txHashesAsQuickPickItems = await getQuickPickItems(transactionProvider);

      const txHashSelection = await showQuickPick(txHashesAsQuickPickItems, {
        ignoreFocusOut: true,
        placeHolder: 'Enter the transaction hash to debug',
      });

      const txHash = txHashSelection.detail || txHashSelection.label;
      const config = generateDebugAdapterConfig(txHash, workingDirectory, providerUrl);
      debug.startDebugging(workspaceFolder, config).then(() => {
        Telemetry.sendEvent('DebuggerCommands.startSolidityDebugger.commandFinished');
      });
    } else {
      // if remote network then require txHash
      const placeHolder = 'Type the transaction hash you want to debug (0x...)';
      const txHash = await showInputBox({placeHolder});
      if (txHash) {
        const config = generateDebugAdapterConfig(txHash, workingDirectory, providerUrl);
        debug.startDebugging(workspaceFolder, config).then(() => {
          Telemetry.sendEvent('DebuggerCommands.startSolidityDebugger.commandFinished');
        });
      }
    }
  }
}

async function getQuickPickItems(txProvider: TransactionProvider) {
  const txHashes = await txProvider.getLastTransactionHashes();
  const txInfos = await txProvider.getTransactionsInfo(txHashes);

  return txInfos.map((txInfo) => {
    const label = shortenHash(txInfo.hash);
    const description = generateDescription(txInfo.contractName, txInfo.methodName);
    return {alwaysShow: true, label, description, detail: txInfo.hash} as QuickPickItem;
  });
}

<<<<<<< HEAD
function getRootWorkspace(): WorkspaceFolder | undefined {
  if (typeof workspace.workspaceFolders === 'undefined' || workspace.workspaceFolders.length === 0) {
    return undefined;
  }
  return workspace.workspaceFolders[0];
}

function getWorkingDirectory(): string {
  const wsf = getRootWorkspace();
  return wsf === undefined ? '' : wsf.uri.fsPath;
}

=======
>>>>>>> 797cb592
function generateDebugAdapterConfig(txHash: string, workingDirectory: string, providerUrl: string): DebugConfiguration {
  return {
    files: [],
    name: 'Debug Transactions',
    providerUrl,
    request: 'launch',
    txHash,
    type: DEBUG_TYPE,
    workingDirectory,
    timeout: 30000,
  } as DebugConfiguration;
}

// Migration.json, setComplete => Migration.setComplete()
function generateDescription(contractName?: string, methodName?: string) {
  const contractNameWithoutExt = path.basename(contractName || '', '.json');
  return `${contractNameWithoutExt}.${methodName}()`;
}<|MERGE_RESOLUTION|>--- conflicted
+++ resolved
@@ -1,45 +1,24 @@
 // Copyright (c) Consensys Software Inc. All rights reserved.
 // Licensed under the MIT license.
 
-<<<<<<< HEAD
 import path from 'path';
-import {debug, DebugConfiguration, QuickPickItem, workspace, WorkspaceFolder} from 'vscode';
+import {debug, DebugConfiguration, QuickPickItem, workspace} from 'vscode';
 import {DEBUG_TYPE} from '../debugAdapter/constants/debugAdapter';
 import {DebugNetwork} from '../debugAdapter/debugNetwork';
 import {shortenHash} from '../debugAdapter/functions';
 import {TransactionProvider} from '../debugAdapter/transaction/transactionProvider';
 import {Web3Wrapper} from '../debugAdapter/web3Wrapper';
+import {getWorkspace} from '../helpers';
 import {showInputBox, showQuickPick} from '../helpers/userInteraction';
+import {getPathByPlataform} from '../helpers/workspace';
 import {Telemetry} from '../TelemetryClient';
 
 export namespace DebuggerCommands {
   export async function startSolidityDebugger() {
     Telemetry.sendEvent('DebuggerCommands.startSolidityDebugger.commandStarted');
-    const workingDirectory = getWorkingDirectory();
-    if (!workingDirectory) {
-      return;
-    }
-=======
-import path from "path";
-import {debug, DebugConfiguration, QuickPickItem, workspace} from "vscode";
-import {DEBUG_TYPE} from "../debugAdapter/constants/debugAdapter";
-import {DebugNetwork} from "../debugAdapter/debugNetwork";
-import {shortenHash} from "../debugAdapter/functions";
-import {TransactionProvider} from "../debugAdapter/transaction/transactionProvider";
-import {Web3Wrapper} from "../debugAdapter/web3Wrapper";
-import {getWorkspace} from "../helpers";
-import {showInputBox, showQuickPick} from "../helpers/userInteraction";
-import {getPathByPlataform} from "../helpers/workspace";
-import {Telemetry} from "../TelemetryClient";
-
-export namespace DebuggerCommands {
-  export async function startSolidityDebugger() {
-    Telemetry.sendEvent("DebuggerCommands.startSolidityDebugger.commandStarted");
 
     const workspaceUri = await getWorkspace();
     const workingDirectory = getPathByPlataform(workspaceUri);
-
->>>>>>> 797cb592
     const debugNetwork = new DebugNetwork(workingDirectory);
     await debugNetwork.load();
     const contractBuildDir = debugNetwork.getTruffleConfiguration()!.contracts_build_directory;
@@ -93,21 +72,6 @@
   });
 }
 
-<<<<<<< HEAD
-function getRootWorkspace(): WorkspaceFolder | undefined {
-  if (typeof workspace.workspaceFolders === 'undefined' || workspace.workspaceFolders.length === 0) {
-    return undefined;
-  }
-  return workspace.workspaceFolders[0];
-}
-
-function getWorkingDirectory(): string {
-  const wsf = getRootWorkspace();
-  return wsf === undefined ? '' : wsf.uri.fsPath;
-}
-
-=======
->>>>>>> 797cb592
 function generateDebugAdapterConfig(txHash: string, workingDirectory: string, providerUrl: string): DebugConfiguration {
   return {
     files: [],
