// Copyright (c) Consensys Software Inc. All rights reserved.
// Licensed under the MIT license.

import {INetwork} from '@/helpers/ConfigurationReader';
import {getTruffleConfigUri, TruffleConfig, TruffleConstants} from '@/helpers/TruffleConfiguration';
import {mnemonicToSeed} from 'bip39';
import fs from 'fs-extra';
import hdkey from 'hdkey';
import path from 'path';
<<<<<<< HEAD
import {QuickPickItem, Uri, window, commands, QuickPickItemKind} from 'vscode';
=======
import {QuickPickItem, Uri, window, commands} from 'vscode';

>>>>>>> 004bd23f
import {Constants, ext, RequiredApps} from '@/Constants';
import {getWorkspace, outputCommandHelper, telemetryHelper, vscodeEnvironment} from '../helpers';
import {required} from '@/helpers/required';

import {showQuickPick, showConfirmPaidOperationDialog, showIgnorableNotification} from '@/helpers/userInteraction';
import {getPathByPlatform} from '@/helpers/workspace';

import {IDeployDestination, ItemType} from '@/Models';
import {NetworkForContractItem} from '@/Models/QuickPickItems';
import {InfuraProject, LocalProject, LocalService} from '@/Models/TreeItems';
import {Project} from '@/Models/TreeItems';
import {Output} from '@/Output';
import {
  ContractDB,
  ContractInstanceWithMetadata,
  ContractService,
  DashboardService,
  GanacheService,
  MnemonicRepository,
  TreeManager,
} from '@/services';
import {Telemetry} from '@/TelemetryClient';
import {NetworkNodeView} from '@/ViewItems';
import {ServiceCommands} from './ServiceCommands';

interface IDeployDestinationItem {
  cmd: () => Promise<void>;
  cwd?: string;
  description?: string;
  detail?: string;
  kind?: QuickPickItemKind;
  label: string;
  networkId: string | number;
}

interface IExtendedQuickPickItem extends QuickPickItem {
  /**
   * Additional field for storing non-displayed information
   */
  extended: string;
}

export namespace TruffleCommands {
  /**
   * Call the truffle command line compiler
   */
  export async function buildContracts(uri?: Uri): Promise<void> {
    Telemetry.sendEvent('TruffleCommands.buildContracts.commandStarted');

    if (!(await required.checkAppsSilent(RequiredApps.truffle))) {
      Telemetry.sendEvent('TruffleCommands.buildContracts.truffleInstallation');
      await required.installTruffle(required.Scope.locally);
      return;
    }

    const workspace = await getWorkspace(uri);
    const contractDirectory = getPathByPlatform(workspace);

    await showIgnorableNotification(Constants.statusBarMessages.buildingContracts, async () => {
      await outputCommandHelper.executeCommand(contractDirectory, 'npx', RequiredApps.truffle, 'compile');
      Telemetry.sendEvent('TruffleCommands.buildContracts.commandFinished');
    });
  }

  export async function deployContracts(uri?: Uri): Promise<void> {
    Telemetry.sendEvent('TruffleCommands.deployContracts.commandStarted');

    const workspace = await getWorkspace(uri);
    TruffleConstants.truffleConfigUri = Uri.parse(getPathByPlatform(workspace));

    const truffleConfigsUri = getTruffleConfigUri();
    const defaultDeployDestinations = getDefaultDeployDestinations(truffleConfigsUri);
    const truffleDeployDestinations = await getTruffleDeployDestinations(truffleConfigsUri);
    const treeDeployDestinations = await getTreeDeployDestinations(truffleConfigsUri);

    const deployDestinations: IDeployDestinationItem[] = [];
    deployDestinations.push(...defaultDeployDestinations);
    deployDestinations.push(...truffleDeployDestinations);
    deployDestinations.push(...treeDeployDestinations);

    const uniqueDestinations = removeDuplicateNetworks(deployDestinations);

    const command = await showQuickPick(uniqueDestinations, {
      ignoreFocusOut: true,
      placeHolder: Constants.placeholders.selectDeployDestination,
    });

    Telemetry.sendEvent('TruffleCommands.deployContracts.selectedDestination', {
      url: Telemetry.obfuscate(command.description || ''),
    });
    await command.cmd();
    // notify our deployment view - WHY IS THIS CRASHING
    commands.executeCommand('truffle-vscode.views.deployments.refresh').then(
      () => {
        // do nothing
      },
      (reason) => {
        // ignore
        const outputStr = `Error refreshing view: ${reason}`;
        ext.outputChannel ? ext.outputChannel.append(outputStr) : console.log(outputStr);
      }
    );
    Telemetry.sendEvent('TruffleCommands.deployContracts.commandFinished');
  }

  export async function writeAbiToBuffer(uri: Uri): Promise<void> {
    Telemetry.sendEvent('TruffleCommands.writeAbiToBuffer.commandStarted');
    const contract = await readCompiledContract(uri);

    await vscodeEnvironment.writeToClipboard(JSON.stringify(contract[Constants.contractProperties.abi]));
    Telemetry.sendEvent('TruffleCommands.writeAbiToBuffer.commandFinished');
  }

  export async function writeBytecodeToBuffer(uri: Uri): Promise<void> {
    Telemetry.sendEvent('TruffleCommands.writeBytecodeToBuffer.commandStarted');
    const contract = await readCompiledContract(uri);

    await vscodeEnvironment.writeToClipboard(contract[Constants.contractProperties.bytecode]);
    Telemetry.sendEvent('TruffleCommands.writeBytecodeToBuffer.commandFinished');
  }

  export async function writeDeployedBytecodeToBuffer(uri: Uri): Promise<void> {
    Telemetry.sendEvent('TruffleCommands.writeBytecodeToBuffer.commandStarted');

    ensureFileIsContractJson(uri.fsPath);

    const contractInstances = (await ContractDB.getContractInstances(
      path.basename(uri.fsPath, Constants.contractExtension.json)
    )) as ContractInstanceWithMetadata[];
    const contractInstancesWithNetworkInfo = contractInstances.filter((contractIns) => {
      return contractIns.network.name !== undefined && !!contractIns.provider && !!contractIns.address;
    });

    if (!contractInstancesWithNetworkInfo.length) {
      window.showInformationMessage(Constants.informationMessage.contractNotDeployed);
      return;
    }

    const networkQuickPickItems = contractInstancesWithNetworkInfo.map(
      (contractIns) =>
        new NetworkForContractItem(contractIns.network.name!, contractIns.provider!.host, contractIns.address!)
    );
    const networkItem = await showQuickPick(networkQuickPickItems, {
      placeHolder: 'Select a network',
      ignoreFocusOut: true,
    });

    try {
      const deployedBytecode = await ContractService.getDeployedBytecodeByAddress(
        networkItem.host,
        networkItem.contractAddress
      );

      window.showInformationMessage(Constants.informationMessage.transactionBytecodeWasCopiedToClipboard);

      await vscodeEnvironment.writeToClipboard(deployedBytecode);
    } catch (ex) {
      Telemetry.sendException(ex as Error);
      window.showErrorMessage(Constants.errorMessageStrings.FetchingDeployedBytecodeIsFailed);
    }

    Telemetry.sendEvent('TruffleCommands.writeBytecodeToBuffer.commandFinished');
  }

  export async function createContract(uri: Uri): Promise<void> {
    const workspace = await getWorkspace(uri);
    const contractDirectory = getPathByPlatform(workspace);

    await fs.createFile(path.join(contractDirectory, 'contracts', 'NewContract.sol'));

    await commands.executeCommand('truffle-vscode.views.explorer.refreshExplorer');
  }

  export async function writeRPCEndpointAddressToBuffer(networkNodeView: NetworkNodeView): Promise<void> {
    Telemetry.sendEvent('TruffleCommands.writeRPCEndpointAddressToBuffer.commandStarted');
    try {
      const rpcEndpointAddress = await networkNodeView.extensionItem.getRPCAddress();
      Telemetry.sendEvent('TruffleCommands.writeRPCEndpointAddressToBuffer.getRPCAddress', {
        data: Telemetry.obfuscate(rpcEndpointAddress),
      });

      if (rpcEndpointAddress) {
        await vscodeEnvironment.writeToClipboard(rpcEndpointAddress);
        window.showInformationMessage(Constants.informationMessage.rpcEndpointCopiedToClipboard);
      } else {
        window.showInformationMessage(
          Constants.informationMessage.networkIsNotReady(networkNodeView.extensionItem.constructor.name)
        );
      }
    } catch (error) {
      Telemetry.sendException(error as Error);
      window.showErrorMessage(
        Constants.errorMessageStrings.BlockchainItemIsUnavailable(networkNodeView.extensionItem.constructor.name)
      );
    }
  }

  export async function getPrivateKeyFromMnemonic(): Promise<void> {
    Telemetry.sendEvent('TruffleCommands.getPrivateKeyFromMnemonic.commandStarted');
    const mnemonicItems: IExtendedQuickPickItem[] = MnemonicRepository.getExistedMnemonicPaths().map((mnemonicPath) => {
      const savedMnemonic = MnemonicRepository.getMnemonic(mnemonicPath);
      return {
        detail: mnemonicPath,
        extended: savedMnemonic,
        label: MnemonicRepository.MaskMnemonic(savedMnemonic),
      };
    });

    if (mnemonicItems.length === 0) {
      Telemetry.sendEvent('TruffleCommands.getPrivateKeyFromMnemonic.thereAreNoMnemonics');
      window.showErrorMessage(Constants.errorMessageStrings.ThereAreNoMnemonics);
      return;
    }

    const mnemonicItem = await showQuickPick(mnemonicItems, {
      placeHolder: Constants.placeholders.selectMnemonicExtractKey,
      ignoreFocusOut: true,
    });

    const mnemonic = mnemonicItem.extended;
    if (!mnemonic) {
      Telemetry.sendEvent('TruffleCommands.getPrivateKeyFromMnemonic.mnemonicFileHaveNoText');
      window.showErrorMessage(Constants.errorMessageStrings.MnemonicFileHaveNoText);
      return;
    }

    try {
      const buffer = await mnemonicToSeed(mnemonic);
      const key = hdkey.fromMasterSeed(buffer);
      const childKey = key.derive("m/44'/60'/0'/0/0");
      const privateKey = childKey.privateKey.toString('hex');
      await vscodeEnvironment.writeToClipboard(privateKey);
      window.showInformationMessage(Constants.informationMessage.privateKeyWasCopiedToClipboard);
    } catch (error) {
      Telemetry.sendException(error as Error);
      window.showErrorMessage(Constants.errorMessageStrings.InvalidMnemonic);
    }
    Telemetry.sendEvent('TruffleCommands.getPrivateKeyFromMnemonic.commandFinished');
  }
}

function removeDuplicateNetworks(deployDestinations: IDeployDestinationItem[]): IDeployDestinationItem[] {
  return deployDestinations.filter((destination, index, destinations) => {
    return destinations.findIndex((dest) => dest.label === destination.label) === index;
  });
}

async function installRequiredDependencies(): Promise<void> {
  if (!(await required.checkAppsSilent(RequiredApps.truffle))) {
    Telemetry.sendEvent('TruffleCommands.installRequiredDependencies.installTruffle');
    await required.installTruffle(required.Scope.locally);
  }

  if ((await required.isHdWalletProviderRequired()) && !(await required.checkHdWalletProviderVersion())) {
    if (!(await required.isDefaultProject())) {
      const {cancelButton, installButton, requiresDependency} = Constants.informationMessage;
      const answer = await window.showInformationMessage(requiresDependency, installButton, cancelButton);

      if (answer !== installButton) {
        return;
      }
    }

    Telemetry.sendEvent('TruffleCommands.installRequiredDependencies.installTruffleHdWalletProvider');
    await required.installTruffleHdWalletProvider();
  }
}

function getDefaultDeployDestinations(truffleConfigPath: string): IDeployDestinationItem[] {
  return [
    {
      cmd: async () => {
        return;
      },
      kind: QuickPickItemKind.Separator,
      label: Constants.uiCommandSeparators.optionSeparator,
      networkId: '',
    },
    {
      cmd: createNewDeploymentService.bind(undefined, truffleConfigPath),
      label: Constants.uiCommandStrings.createProject,
      detail: Constants.uiCommandStrings.createProjectDetail,
      networkId: '*',
    },
    {
      cmd: deployToDashboard.bind(undefined, truffleConfigPath),
      label: Constants.uiCommandStrings.deployViaTruffleDashboard,
      detail: Constants.uiCommandStrings.deployViaTruffleDashboardDetail,
      networkId: '*',
    },
    {
      cmd: async () => {
        return;
      },
      kind: QuickPickItemKind.Separator,
      label: Constants.uiCommandSeparators.networkSeparator,
      networkId: '',
    },
  ];
}

async function getTruffleDeployDestinations(truffleConfigPath: string): Promise<IDeployDestinationItem[]> {
  const deployDestination: IDeployDestinationItem[] = [];
  const truffleConfig = new TruffleConfig(truffleConfigPath);
  const networksFromConfig = truffleConfig.getNetworks();

  for (const network of networksFromConfig) {
    const options = network.options;
    const url =
      `${options.provider ? options.provider.url : ''}` ||
      `${options.host ? options.host : ''}${options.port ? ':' + options.port : ''}`;

    deployDestination.push({
      cmd: await getTruffleDeployFunction(network.name, truffleConfigPath, network.options.network_id, options.port),
      cwd: path.dirname(truffleConfigPath),
      description: url,
      detail: 'From truffle-config.js',
      label: network.name,
      networkId: options.network_id,
    });
  }

  return deployDestination;
}

async function getTreeDeployDestinations(truffleConfigPath: string): Promise<IDeployDestinationItem[]> {
  const services = TreeManager.getItems();

  const projects = services.reduce((res, service) => {
    res.push(...(service.getChildren() as Project[]));
    return res;
  }, [] as Project[]);

  return getProjectDeployDestinationItems(projects, truffleConfigPath);
}

async function getProjectDeployDestinationItems(
  projects: Project[],
  truffleConfigPath: string
): Promise<IDeployDestinationItem[]> {
  const destinations: IDeployDestination[] = [];

  const filteredProjects = projects.filter(
    (project) => project instanceof InfuraProject || project instanceof LocalProject
  );

  for (const project of filteredProjects) {
    const projectDestinations = await project.getDeployDestinations();
    destinations.push(...projectDestinations);
  }

  return destinations.map((destination) => {
    const {description, detail, getTruffleNetwork, label, networkId, networkType, port} = destination;

    return {
      cmd: getServiceCreateFunction(networkType, getTruffleNetwork, truffleConfigPath, port),
      description,
      detail,
      label,
      networkId,
    } as IDeployDestinationItem;
  });
}

async function getTruffleDeployFunction(
  name: string,
  truffleConfigPath: string,
  networkId: number | string,
  port?: number
): Promise<() => Promise<void>> {
  const treeProjectNames = await getTreeProjectNames();
  if (port !== undefined && (treeProjectNames.includes(name) || name === Constants.localhostName)) {
    Telemetry.sendEvent('TruffleCommands.getTruffleDeployFunction.returnDeployToLocalGanache');
    return deployToLocalGanache.bind(undefined, name, truffleConfigPath, port);
  }
  // 1 - is the marker of main network
  if (networkId === 1 || networkId === '1') {
    Telemetry.sendEvent('TruffleCommands.getTruffleDeployFunction.returnDeployToMainNetwork');
    return deployToMainNetwork.bind(undefined, name, truffleConfigPath);
  }

  Telemetry.sendEvent('TruffleCommands.getTruffleDeployFunction.returnDeployToNetwork');
  return deployToNetwork.bind(undefined, name, truffleConfigPath);
}

async function getTreeProjectNames(): Promise<string[]> {
  const services = TreeManager.getItems();

  const localService = services.find((service) => service instanceof LocalService);
  const projects = (localService ? localService.getChildren() : []) as Project[];

  const projectNames = [];

  for (const project of projects) {
    const projectDestinations = await project.getDeployDestinations();
    projectNames.push(...projectDestinations);
  }

  return projectNames.map((destination) => destination.label);
}

function getServiceCreateFunction(
  type: ItemType,
  getTruffleNetwork: () => Promise<INetwork>,
  truffleConfigPath: string,
  port?: number
): () => Promise<void> {
  if (type === ItemType.LOCAL_NETWORK_NODE) {
    Telemetry.sendEvent('TruffleCommands.getServiceCreateFunction.returnCreateLocalGanacheNetwork');
    return createLocalGanacheNetwork.bind(undefined, getTruffleNetwork, truffleConfigPath, port!);
  }

  Telemetry.sendEvent('TruffleCommands.getServiceCreateFunction.returnCreateService');
  return createNetwork.bind(undefined, getTruffleNetwork, truffleConfigPath);
}

async function createNewDeploymentService(truffleConfigPath: string): Promise<void> {
  Telemetry.sendEvent('TruffleCommands.createNewDeploymentService.commandStarted');

  const project = await ServiceCommands.createProject();
  const deployDestination = await getProjectDeployDestinationItems([project], truffleConfigPath);

  const command = await showQuickPick(deployDestination, {
    ignoreFocusOut: true,
    placeHolder: Constants.placeholders.selectDeployDestination,
  });

  Telemetry.sendEvent('TruffleCommands.deployContracts.createNewDeploymentService.selectedDestination', {
    url: Telemetry.obfuscate(command.description || ''),
  });

  await command.cmd();
}

async function createLocalGanacheNetwork(
  getTruffleNetwork: () => Promise<INetwork>,
  truffleConfigPath: string,
  port: number
): Promise<void> {
  await GanacheService.startGanacheServer(port);
  await createNetwork(getTruffleNetwork, truffleConfigPath);
}

async function createNetwork(getTruffleNetwork: () => Promise<INetwork>, truffleConfigPath: string): Promise<void> {
  const network = await getTruffleNetwork();
  const truffleConfig = new TruffleConfig(truffleConfigPath);
  truffleConfig.setNetworks(network);

  await deployToNetwork(network.name, truffleConfigPath);
}

async function deployToNetwork(networkName: string, truffleConfigPath: string): Promise<void> {
  await showIgnorableNotification(Constants.statusBarMessages.deployingContracts(networkName), async () => {
    const workspaceRoot = path.dirname(truffleConfigPath);
    await fs.ensureDir(workspaceRoot);

    Output.show();

    try {
      await installRequiredDependencies();
      await outputCommandHelper.executeCommand(
        workspaceRoot,
        'npx',
        RequiredApps.truffle,
        'migrate',
        '--reset',
        '--compile-all',
        '--network',
        networkName
      );

      Output.outputLine(Constants.outputChannel.truffleForVSCode, Constants.informationMessage.deploySucceeded);
      Telemetry.sendEvent('TruffleCommands.deployToNetwork.deployedSuccessfully', {
        destination: telemetryHelper.mapNetworkName(networkName),
      });
    } catch (error) {
      Output.outputLine(Constants.outputChannel.truffleForVSCode, Constants.informationMessage.deployFailed);
      Telemetry.sendEvent('TruffleCommands.deployToNetwork.deployedFailed', {
        destination: telemetryHelper.mapNetworkName(networkName),
      });
      throw error;
    }

    await ContractDB.updateContracts();
  });
}

async function deployToLocalGanache(networkName: string, truffleConfigPath: string, port: number): Promise<void> {
  await GanacheService.startGanacheServer(port);
  await deployToNetwork(networkName, truffleConfigPath);
}

async function deployToMainNetwork(networkName: string, truffleConfigPath: string): Promise<void> {
  await showConfirmPaidOperationDialog();
  await deployToNetwork(networkName, truffleConfigPath);
}

async function deployToDashboard(truffleConfigPath: string): Promise<void> {
  await DashboardService.startDashboardServer(Constants.dashboardPort);
  await deployToNetwork(RequiredApps.dashboard, truffleConfigPath);
}

async function readCompiledContract(uri: Uri): Promise<any> {
  ensureFileIsContractJson(uri.fsPath);
  const data = fs.readFileSync(uri.fsPath, null);

  return JSON.parse(data.toString());
}

function ensureFileIsContractJson(filePath: string) {
  if (path.extname(filePath) !== Constants.contractExtension.json) {
    const error = new Error(Constants.errorMessageStrings.InvalidContract);
    Telemetry.sendException(error);
    throw error;
  }
}<|MERGE_RESOLUTION|>--- conflicted
+++ resolved
@@ -7,12 +7,7 @@
 import fs from 'fs-extra';
 import hdkey from 'hdkey';
 import path from 'path';
-<<<<<<< HEAD
 import {QuickPickItem, Uri, window, commands, QuickPickItemKind} from 'vscode';
-=======
-import {QuickPickItem, Uri, window, commands} from 'vscode';
-
->>>>>>> 004bd23f
 import {Constants, ext, RequiredApps} from '@/Constants';
 import {getWorkspace, outputCommandHelper, telemetryHelper, vscodeEnvironment} from '../helpers';
 import {required} from '@/helpers/required';
