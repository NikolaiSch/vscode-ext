--- conflicted
+++ resolved
@@ -8,40 +8,18 @@
 import hdkey from 'hdkey';
 import path from 'path';
 import {QuickPickItem, Uri, window, commands} from 'vscode';
-<<<<<<< HEAD
 import {Constants, ext, RequiredApps} from '@/Constants';
-import {getWorkspaces, outputCommandHelper, telemetryHelper, vscodeEnvironment} from '../helpers';
+import {getWorkspace, outputCommandHelper, telemetryHelper, vscodeEnvironment} from '../helpers';
 import {required} from '@/helpers/required';
 
 import {showQuickPick, showConfirmPaidOperationDialog, showIgnorableNotification} from '@/helpers/userInteraction';
-import {getPathByPlataform} from '@/helpers/workspace';
+import {getPathByPlatform} from '@/helpers/workspace';
 
 import {IDeployDestination, ItemType} from '@/Models';
 import {NetworkForContractItem} from '@/Models/QuickPickItems';
 import {InfuraProject, LocalProject, LocalService} from '@/Models/TreeItems';
 import {Project} from '@/Models/TreeItems';
 import {Output} from '@/Output';
-=======
-import {Constants, RequiredApps} from '../Constants';
-import {
-  getWorkspace,
-  outputCommandHelper,
-  telemetryHelper,
-  TruffleConfig,
-  TruffleConfiguration,
-  vscodeEnvironment,
-} from '../helpers';
-import {required} from '../helpers/required';
-
-import {showQuickPick, showConfirmPaidOperationDialog, showIgnorableNotification} from '../helpers/userInteraction';
-import {getPathByPlataform} from '../helpers/workspace';
-
-import {IDeployDestination, ItemType} from '../Models';
-import {NetworkForContractItem} from '../Models/QuickPickItems';
-import {InfuraProject, LocalProject, LocalService} from '../Models/TreeItems';
-import {Project} from '../Models/TreeItems';
-import {Output} from '../Output';
->>>>>>> 50b3a0d3
 import {
   ContractDB,
   ContractInstanceWithMetadata,
@@ -49,16 +27,9 @@
   GanacheService,
   MnemonicRepository,
   TreeManager,
-<<<<<<< HEAD
 } from '@/services';
 import {Telemetry} from '@/TelemetryClient';
 import {NetworkNodeView} from '@/ViewItems';
-import {Entry} from '@/views/FileExplorer';
-=======
-} from '../services';
-import {Telemetry} from '../TelemetryClient';
-import {NetworkNodeView} from '../ViewItems';
->>>>>>> 50b3a0d3
 import {ServiceCommands} from './ServiceCommands';
 
 interface IDeployDestinationItem {
@@ -91,7 +62,7 @@
     }
 
     const workspace = await getWorkspace(uri);
-    const contractDirectory = getPathByPlataform(workspace);
+    const contractDirectory = getPathByPlatform(workspace);
 
     await showIgnorableNotification(Constants.statusBarMessages.buildingContracts, async () => {
       await outputCommandHelper.executeCommand(contractDirectory, 'npx', RequiredApps.truffle, 'compile');
@@ -101,18 +72,9 @@
 
   export async function deployContracts(uri?: Uri): Promise<void> {
     Telemetry.sendEvent('TruffleCommands.deployContracts.commandStarted');
-<<<<<<< HEAD
-    // Workaround for non URI types. In the future, better to use only Uri as pattern
-    uri = uri ? convertEntryToUri(uri) : uri;
-
-    TruffleConstants.truffleConfigUri = uri
-      ? Uri.parse(path.resolve(path.join(uri.fsPath, '../..')))
-      : await getWorkspace();
-=======
 
     const workspace = await getWorkspace(uri);
-    TruffleConfiguration.truffleConfigUri = getPathByPlataform(workspace);
->>>>>>> 50b3a0d3
+    TruffleConstants.truffleConfigUri = Uri.parse(getPathByPlatform(workspace));
 
     const truffleConfigsUri = getTruffleConfigUri();
     const defaultDeployDestinations = getDefaultDeployDestinations(truffleConfigsUri);
