--- conflicted
+++ resolved
@@ -96,12 +96,8 @@
     return project;
   }
   export async function disconnectProject(viewItem: ProjectView): Promise<void> {
-<<<<<<< HEAD
-    Telemetry.sendEvent("ServiceCommands.disconnectProject.commandStarted");
-
-=======
     Telemetry.sendEvent('ServiceCommands.disconnectProject.commandStarted');
->>>>>>> 43f67b61
+
     if (viewItem.extensionItem instanceof LocalProject) {
       Telemetry.sendEvent('ServiceCommands.disconnectProject.LocalNetworkSelected');
       const port = viewItem.extensionItem.port;
