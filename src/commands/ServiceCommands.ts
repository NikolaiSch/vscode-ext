--- conflicted
+++ resolved
@@ -19,12 +19,9 @@
   Project,
   Service,
   ServiceTypes,
-<<<<<<< HEAD
   TLocalProjectOptions,
-=======
   GenericProject,
   GenericService,
->>>>>>> f307a909
 } from "../Models/TreeItems";
 import {
   // BlockchainDataManagerResourceExplorer,
@@ -287,7 +284,6 @@
   return localProjects.map((item) => item.port);
 }
 
-<<<<<<< HEAD
 async function getServiceTypes(serviceTypes: TServiceType[]): Promise<TServiceType> {
   const items: QuickPickItem[] = [];
 
@@ -380,14 +376,12 @@
 
   return networks;
 }
-=======
 // ------------ GENERIC ------------ //
 async function connectGenericProject(service: GenericService): Promise<GenericProject> {
   const genericResourceExplorer = new GenericResourceExplorer();
   return genericResourceExplorer.selectProject(await getExistingNames(service), await getExistingPorts(service));
 }
 
->>>>>>> f307a909
 // ------------ BLOCKCHAIN DATA MANAGER ------------ //
 
 // async function connectBlockchainDataManagerProject(
