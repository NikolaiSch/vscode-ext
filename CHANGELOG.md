# Change Log

All notable changes to the "Truffle for VSCode" extension will be documented in this file.

<<<<<<< HEAD
## 2.1.9

- Including troubleshooting guide link in README

## 2.1.7

- Improved handling of unknown storage variables
- Increased debugger timeout to 30 seconds
=======
## 2.1.5

- Readme fixes/copy changes.
>>>>>>> 9b09145f

## 2.1.4

- Cleaning up doc links.

## 2.1.3

- Debugger timeout increase

## 2.0.0

### Enhancements

- This is the first iteration of the plugin as Truffle for VSCode.

## 1.6.2

### Enhancements

- Removed the Smart Contract Interaction options for contracts. A new version of this interaction will be implemented in a future release.

### Fixes

### Internal Improvements

## 1.6.1

### Enhancements

### Fixes

- Fixed bug with astring and the associated typings to resolve the build issues with the later version of the core library.

### Internal Improvements

## 1.6.0

### Enhancements

- Removed the dependency of Python for this extension. This was required by a nested component used by the exntension but has been removed. ([#67](https://github.com/microsoft/vscode-azure-blockchain-ethereum/issues/67) by [@pinakighatak](https://github.com/pinakighatak))

### Fixes

### Internal Improvements

## 1.5.0

### Enhancements

### Fixes

- Fixed bug as a result of gas configuration changes to Azure Blockchain Service ([#54](https://github.com/microsoft/vscode-azure-blockchain-ethereum/issues/54) by [@rpajunen](https://github.com/rpajunen) and [@davew-msft](https://github.com/davew-msft) adn [@richross](https://github.com/richross))

### Internal Improvements

## 1.4.0

### Enhancements

### Fixes

- Updated API calls for webviews to using updated APIs ([#42](https://github.com/microsoft/vscode-azure-blockchain-ethereum/issues/42) by [@mjbvz](https://github.com/mjbvz))
- Bumped version of VS Code core to support to 1.44.1 and internal vscode type def (1.39.0)

### Internal Improvements

## 1.3.1

### Enhancements

- Updated README.md with changes for updated branding.
- Rebranding commands and UI elements.

### Fixes

### Internal Improvements

## 1.3.0

### Enhancements

- Add version 2.5 of OpenZeppelin contracts to the extension
- Added new code generator for logic apps
- Added new code generator for flow apps
- Adding initial code for decoupling frameworks from UI to support partner extensions better

### Fixes

- Fixed loader error for typescript in webpack (packaging error)
- Fixed some unit test issues

### Internal Improvements

- Improving package locks for specific core packages to help with stability

## 1.2.0

### Enhancements

- Add the ability to create new Blockchain Applications for Blockchain Data Manager
- Remove token menu and UI from extension
- Add changelog popup on extension upgrade

### Fixes

- Fix issue with broken code generation when using custom build directories
- Fix issue with OpenZeppelin contracts not showing as valid contracts for Blockchain Data Manager applications

### Internal Improvements

- Updates to telemetry for ABS deployments

## 1.1.0

### Enhancements

- Implement BDM core operations

### Fixes

- Fixed error when adding Mocks category from OpenZeppelin
- Removed unnecessary notifications when deploying to removed networks

### Internal Improvements

## 1.0.0

### Enhancements

- Added UI to handle required parameters for OpenZeppelin contract deployment.
- Added Blockchain Data Manager to the core view for connecting to existing instances.

### Fixes

- Cleanup of obfuscation for build directory path.
- Merge of public PR for url checker to include basic auth.

### Internal Improvements

- Refactoring custom build directory code.

## 0.1.13

### Enhancements

- Added progress notifications for long running tasks.
- Updated transaction bytecode copy option to support libraries and complex contracts.
- Added the ability to upgrade contracts deployed as part of OpenZeppelin.
- Added the ability for contract build redirects from configuration to be respected.

### Fixes

- Updated requirements for minimum VS Code version to 1.36.1. This was to resolve some issues specific to Mac OS.
- Updated notifications for code generation to be accurate for each type (logic app, flow app, function).

### Internal Improvements

- Test runner enhancements to fix some test issues (timing)
- Updated search tags for SEO

## 0.1.12

- Deployments from external truffle boxes can now deploy to Azure Blockchain Service
- Additional context menu for deployed contract bytecode (transaction bytecode)
- Fix on Mocks category for OpenZeppelin to remove the dead link for not existent docs
- Better handling of OpenZeppelin when multiple categories are downloaded.
- Fix misspelling of OpenZeppelin on the welcome page.

## 0.1.11

- Fixed issue with Logic App generation JSON schema
- Added Contract UI support for contracts deployed on Azure Blockchain Service
- Updated deprecated Truffle NPM packages
- Bumped HD wallet provider to latest Truffle version
- Minimized output channel logs
- Fixed output channel issue which shows JavaScript object after contract migration
- Preview features added for token (TTI compliant) generation were added.

## 0.1.10

- Fixed Drizzle error handling issues
- Updated Azure Blockchain Service logos in tree view
- Updated Azure Blockchain Development Kit logo
- Fixed unit tests for debugger, OpenZeppelin and Truffle commands
- Improved sign-in support for Infura projects

## 0.1.9

- Added support for Infura project integration and account management

## 0.1.8

- Added support for Open Zeppelin contract/library download and deployment
- Contract UI/Interaction functionality updates
  - Implement support for array types as function parameters
  - Support Enum types
- Bug fixes
  - Ganache not properly shutting down on VS Code exit
  - Closing open items raised in the extension VS Code public GitHub repo

## 0.1.7

- Added contract UI/interaction feature
- Added Solidity debugging feature

## 0.1.6

- Added telemetry reporting capabilities

## 0.1.5

- Backend test coverage
- Cleanup of packaging output, optimization
- Truffle installation fails on new installs fix
- Improved support for multiple ganache instances
- Preflight validation for ABS deployments
- Cleanup of code generation output
- Ganache commands cleanup
- Add command to export private key from mnemonic
- Better error handling ABS deployments

## 0.1.4

- bug fixes

## 0.1.3

- various bug fixes
- moved logic app/function/flow generators out of Truffle build directory into their own directory
- refactoring of Welcome/Requirements pages

## 0.1.2

- doc and bug fixes for contract code generation

## 0.1.1

- Updated menu options

## 0.1.0

- Initial release<|MERGE_RESOLUTION|>--- conflicted
+++ resolved
@@ -2,7 +2,6 @@
 
 All notable changes to the "Truffle for VSCode" extension will be documented in this file.
 
-<<<<<<< HEAD
 ## 2.1.9
 
 - Including troubleshooting guide link in README
@@ -11,11 +10,10 @@
 
 - Improved handling of unknown storage variables
 - Increased debugger timeout to 30 seconds
-=======
+
 ## 2.1.5
 
 - Readme fixes/copy changes.
->>>>>>> 9b09145f
 
 ## 2.1.4
 
